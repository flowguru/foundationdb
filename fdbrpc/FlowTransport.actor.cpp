--- conflicted
+++ resolved
@@ -925,17 +925,11 @@
                           bool inReadSocket) {
 	// We want to run the task at the right priority. If the priority is higher than the current priority (which is
 	// ReadSocket) we can just upgrade. Otherwise we'll context switch so that we don't block other tasks that might run
-<<<<<<< HEAD
-	// with a higher priority.
+	// with a higher priority. ReplyPromiseStream needs to guarentee that messages are recieved in the order they were
+	// sent, so we are using orderedDelay.
 	// NOTE: don't skip delay(0) when it's local deliver since it could cause out of order object deconstruction.
 	if (priority < TaskPriority::ReadSocket || !inReadSocket) {
-		wait(delay(0, priority));
-=======
-	// with a higher priority. ReplyPromiseStream needs to guarentee that messages are recieved in the order they were
-	// sent, so we are using orderedDelay.
-	if (priority < TaskPriority::ReadSocket || !inReadSocket) {
 		wait(orderedDelay(0, priority));
->>>>>>> 9eec9376
 	} else {
 		g_network->setCurrentTask(priority);
 	}
