--- conflicted
+++ resolved
@@ -1223,7 +1223,7 @@
 	state double lastRead = 0;
 	state bool skipCurrentLoop = false;
 	loop {
-		state Optional<Reference<IDataDistributionTeam>> randomTeam;
+		state std::pair<Optional<Reference<IDataDistributionTeam>>, bool> randomTeam;
 		state bool moved = false;
 		state TraceEvent traceEvent("BgDDMountainChopper", self->distributorId);
 		traceEvent.suppressFor(5.0)
@@ -1259,27 +1259,15 @@
 			traceEvent.detail("QueuedRelocations", self->priority_relocations[SERVER_KNOBS->PRIORITY_REBALANCE_OVERUTILIZED_TEAM]);
 			if (self->priority_relocations[SERVER_KNOBS->PRIORITY_REBALANCE_OVERUTILIZED_TEAM] <
 			    SERVER_KNOBS->DD_REBALANCE_PARALLELISM) {
-<<<<<<< HEAD
-				Optional<Reference<IDataDistributionTeam>> _randomTeam = wait(brokenPromiseToNever(
+				std::pair<Optional<Reference<IDataDistributionTeam>>,bool> _randomTeam = wait(brokenPromiseToNever(
 				    self->teamCollections[teamCollectionIndex].getTeam.getReply(GetTeamRequest(true, false, true, false))));
 				randomTeam = _randomTeam;
-				traceEvent.detail("DestTeam", printable(randomTeam.map<std::string>([](const Reference<IDataDistributionTeam>& team){
-					return team->getDesc();
-				})));
-
-				if (randomTeam.present()) {
-					Optional<Reference<IDataDistributionTeam>> loadedTeam =
-=======
-				state std::pair<Optional<Reference<IDataDistributionTeam>>,bool> randomTeam = wait(brokenPromiseToNever(
-				    self->teamCollections[teamCollectionIndex].getTeam.getReply(GetTeamRequest(true, false, true, false))));
-				
 				traceEvent.detail("DestTeam", printable(randomTeam.first.map<std::string>([](const Reference<IDataDistributionTeam>& team){
 					return team->getDesc();
 				})));
 
 				if (randomTeam.first.present()) {
-					state std::pair<Optional<Reference<IDataDistributionTeam>>,bool> loadedTeam =
->>>>>>> 55e997a8
+					std::pair<Optional<Reference<IDataDistributionTeam>>,bool> loadedTeam =
 						wait(brokenPromiseToNever(self->teamCollections[teamCollectionIndex].getTeam.getReply(
 							GetTeamRequest(true, true, false, true))));
 
@@ -1335,7 +1323,7 @@
 	state bool skipCurrentLoop = false;
 
 	loop {
-		state Optional<Reference<IDataDistributionTeam>> randomTeam;
+		state std::pair<Optional<Reference<IDataDistributionTeam>>, bool> randomTeam;
 		state bool moved = false;
 		state TraceEvent traceEvent("BgDDValleyFiller", self->distributorId);
 		traceEvent.suppressFor(5.0)
@@ -1371,27 +1359,15 @@
 			traceEvent.detail("QueuedRelocations", self->priority_relocations[SERVER_KNOBS->PRIORITY_REBALANCE_UNDERUTILIZED_TEAM]);
 			if (self->priority_relocations[SERVER_KNOBS->PRIORITY_REBALANCE_UNDERUTILIZED_TEAM] <
 			    SERVER_KNOBS->DD_REBALANCE_PARALLELISM) {
-<<<<<<< HEAD
-				Optional<Reference<IDataDistributionTeam>> _randomTeam = wait(brokenPromiseToNever(
+				std::pair<Optional<Reference<IDataDistributionTeam>>,bool> _randomTeam = wait(brokenPromiseToNever(
 				    self->teamCollections[teamCollectionIndex].getTeam.getReply(GetTeamRequest(true, false, false, true))));
 				randomTeam = _randomTeam;
-				traceEvent.detail("SourceTeam", printable(randomTeam.map<std::string>([](const Reference<IDataDistributionTeam>& team){
-					return team->getDesc();
-				})));
-
-				if (randomTeam.present()) {
-					Optional<Reference<IDataDistributionTeam>> unloadedTeam = wait(brokenPromiseToNever(
-=======
-				state std::pair<Optional<Reference<IDataDistributionTeam>>,bool> randomTeam = wait(brokenPromiseToNever(
-				    self->teamCollections[teamCollectionIndex].getTeam.getReply(GetTeamRequest(true, false, false, true))));
-
 				traceEvent.detail("SourceTeam", printable(randomTeam.first.map<std::string>([](const Reference<IDataDistributionTeam>& team){
 					return team->getDesc();
 				})));
 
 				if (randomTeam.first.present()) {
-					state std::pair<Optional<Reference<IDataDistributionTeam>>,bool> unloadedTeam = wait(brokenPromiseToNever(
->>>>>>> 55e997a8
+					std::pair<Optional<Reference<IDataDistributionTeam>>,bool> unloadedTeam = wait(brokenPromiseToNever(
 					    self->teamCollections[teamCollectionIndex].getTeam.getReply(GetTeamRequest(true, true, true, false))));
 
 					traceEvent.detail("DestTeam", printable(unloadedTeam.first.map<std::string>([](const Reference<IDataDistributionTeam>& team){
