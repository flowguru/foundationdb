--- conflicted
+++ resolved
@@ -40,7 +40,6 @@
 #include "fdbserver/GetEncryptCipherKeys.h"
 #include "fdbserver/Knobs.h"
 #include "fdbserver/MutationTracking.h"
-#include "fdbserver/ServerDBInfo.actor.h"
 #include "fdbserver/ServerDBInfo.h"
 #include "fdbserver/WaitFailure.h"
 
@@ -634,7 +633,7 @@
 	state Optional<BlobGranuleCipherKeysMeta> cipherKeysMeta;
 	state Arena arena;
 
-	if (isBlobFileEncryptionSupported()) {
+	if (isBlobFileEncryptionSupported(bwData->dbInfo)) {
 		BlobGranuleCipherKeysCtx ciphKeysCtx = wait(getLatestGranuleCipherKeys(bwData, keyRange, &arena));
 		cipherKeysCtx = std::move(ciphKeysCtx);
 		cipherKeysMeta = BlobGranuleCipherKeysCtx::toCipherKeysMeta(cipherKeysCtx.get());
@@ -798,12 +797,8 @@
 	state Optional<BlobGranuleCipherKeysCtx> cipherKeysCtx;
 	state Optional<BlobGranuleCipherKeysMeta> cipherKeysMeta;
 	state Arena arena;
-<<<<<<< HEAD
+
 	if (isBlobFileEncryptionSupported(bwData->dbInfo)) {
-=======
-
-	if (isBlobFileEncryptionSupported()) {
->>>>>>> 4b66645d
 		BlobGranuleCipherKeysCtx ciphKeysCtx = wait(getLatestGranuleCipherKeys(bwData, keyRange, &arena));
 		cipherKeysCtx = std::move(ciphKeysCtx);
 		cipherKeysMeta = BlobGranuleCipherKeysCtx::toCipherKeysMeta(cipherKeysCtx.get());
@@ -1031,7 +1026,7 @@
 
 		state Optional<BlobGranuleCipherKeysCtx> snapCipherKeysCtx;
 		if (snapshotF.cipherKeysMeta.present()) {
-			ASSERT(isBlobFileEncryptionSupported());
+			ASSERT(isBlobFileEncryptionSupported(bwData->dbInfo));
 
 			BlobGranuleCipherKeysCtx keysCtx =
 			    wait(getGranuleCipherKeysFromKeysMeta(bwData, snapshotF.cipherKeysMeta.get(), &filenameArena));
@@ -1043,20 +1038,7 @@
 		                                        snapshotF.offset,
 		                                        snapshotF.length,
 		                                        snapshotF.fullFileLength,
-<<<<<<< HEAD
-		                                        snapshotF.cipherKeysMeta);
-
-		// TODO: optimization - batch 'encryption-key' lookup given the GranuleFile set is known
-		// FIXME: get cipher keys for delta as well!
-		if (chunk.snapshotFile.get().cipherKeysMetaRef.present()) {
-			ASSERT(isBlobFileEncryptionSupported(bwData->dbInfo));
-			BlobGranuleCipherKeysCtx cipherKeysCtx =
-			    wait(getGranuleCipherKeys(bwData, chunk.snapshotFile.get().cipherKeysMetaRef.get(), &filenameArena));
-			chunk.cipherKeysCtx = cipherKeysCtx;
-		}
-=======
 		                                        snapCipherKeysCtx);
->>>>>>> 4b66645d
 
 		compactBytesRead += snapshotF.length;
 		state int deltaIdx = files.deltaFiles.size() - 1;
@@ -1072,7 +1054,7 @@
 			deltaF = files.deltaFiles[deltaIdx];
 
 			if (deltaF.cipherKeysMeta.present()) {
-				ASSERT(isBlobFileEncryptionSupported());
+				ASSERT(isBlobFileEncryptionSupported(bwData->dbInfo));
 
 				BlobGranuleCipherKeysCtx keysCtx =
 				    wait(getGranuleCipherKeysFromKeysMeta(bwData, deltaF.cipherKeysMeta.get(), &filenameArena));
@@ -3276,14 +3258,6 @@
 					didCollapse = true;
 				}
 
-<<<<<<< HEAD
-				// TODO: optimization - batch 'encryption-key' lookup given the GranuleFile set is known
-				state Future<BlobGranuleCipherKeysCtx> cipherKeysCtx;
-				if (chunk.snapshotFile.present() && chunk.snapshotFile.get().cipherKeysMetaRef.present()) {
-					ASSERT(isBlobFileEncryptionSupported(bwData->dbInfo));
-					cipherKeysCtx =
-					    getGranuleCipherKeys(bwData, chunk.snapshotFile.get().cipherKeysMetaRef.get(), &rep.arena);
-=======
 				// Invoke calls to populate 'EncryptionKeysCtx' for snapshot and/or deltaFiles asynchronously
 				state Optional<Future<BlobGranuleCipherKeysCtx>> snapCipherKeysCtx;
 				if (chunk.snapshotFile.present()) {
@@ -3296,7 +3270,7 @@
 					}
 
 					if (encrypted) {
-						ASSERT(isBlobFileEncryptionSupported());
+						ASSERT(isBlobFileEncryptionSupported(bwData->dbInfo));
 						ASSERT(!chunk.snapshotFile.get().cipherKeysCtx.present());
 
 						snapCipherKeysCtx = getGranuleCipherKeysFromKeysMetaRef(
@@ -3314,7 +3288,7 @@
 					}
 
 					if (encrypted) {
-						ASSERT(isBlobFileEncryptionSupported());
+						ASSERT(isBlobFileEncryptionSupported(bwData->dbInfo));
 						ASSERT(!chunk.deltaFiles[deltaIdx].cipherKeysCtx.present());
 
 						deltaCipherKeysCtxs.emplace(
@@ -3322,7 +3296,6 @@
 						    getGranuleCipherKeysFromKeysMetaRef(
 						        bwData, chunk.deltaFiles[deltaIdx].cipherKeysMetaRef.get(), &rep.arena));
 					}
->>>>>>> 4b66645d
 				}
 
 				// FIXME: get cipher keys for delta files too!
