--- conflicted
+++ resolved
@@ -1065,7 +1065,6 @@
 			MutationRef privatized = m;
 			privatized.param1 = m.param1.withPrefix(systemKeys.begin, arena);
 			privatized.param2 = m.param2.withPrefix(systemKeys.begin, arena);
-<<<<<<< HEAD
 
 			if (SERVER_KNOBS->TLOG_NEW_INTERFACE) {
 				toCommit->writeToStorageTeams(tLogGroupCollection, { tagToTeam(tag).get() }, privatized);
@@ -1074,10 +1073,6 @@
 				toCommit->addTag(tag);
 				toCommit->writeTypedMessage(privatized);
 			}
-=======
-			toCommit->addTag(decodeServerTagValue(tagV.get()));
-			toCommit->writeTypedMessage(privatized);
->>>>>>> 61b8ee6e
 		}
 	}
 
@@ -1103,7 +1098,6 @@
 					MutationRef privatized = m;
 					privatized.param1 = m.param1.withPrefix(systemKeys.begin, arena);
 					privatized.param2 = m.param2.withPrefix(systemKeys.begin, arena);
-<<<<<<< HEAD
 					if (SERVER_KNOBS->TLOG_NEW_INTERFACE) {
 						toCommit->writeToStorageTeams(tLogGroupCollection, { tagToTeam(tag).get() }, privatized);
 					} else {
@@ -1111,10 +1105,6 @@
 						toCommit->addTag(tag);
 						toCommit->writeTypedMessage(privatized);
 					}
-=======
-					toCommit->addTag(decodeServerTagValue(tagV.get()));
-					toCommit->writeTypedMessage(privatized);
->>>>>>> 61b8ee6e
 				}
 			}
 		}
