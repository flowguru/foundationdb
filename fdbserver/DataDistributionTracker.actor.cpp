--- conflicted
+++ resolved
@@ -72,12 +72,9 @@
 struct DataDistributionTracker {
 	Database cx;
 	UID distributorId;
-<<<<<<< HEAD
+
 	// At now, the lifetime of shards is guaranteed longer than DataDistributionTracker.
-	std::shared_ptr<KeyRangeMap<ShardTrackedData>> shards;
-=======
 	KeyRangeMap<ShardTrackedData>* shards;
->>>>>>> a248ce96
 	ActorCollection sizeChanges;
 
 	int64_t systemSizeEstimate = 0;
@@ -98,11 +95,7 @@
 	// The reference to trackerCancelled must be extracted by actors,
 	// because by the time (trackerCancelled == true) this memory cannot
 	// be accessed
-<<<<<<< HEAD
-	std::shared_ptr<bool> trackerCancelled;
-=======
 	bool* trackerCancelled;
->>>>>>> a248ce96
 
 	// This class extracts the trackerCancelled reference from a DataDistributionTracker object
 	// Because some actors spawned by the dataDistributionTracker outlive the DataDistributionTracker
@@ -135,13 +128,8 @@
 	                        PromiseStream<RelocateShard> const& output,
 	                        Reference<ShardsAffectedByTeamFailure> shardsAffectedByTeamFailure,
 	                        Reference<AsyncVar<bool>> anyZeroHealthyTeams,
-<<<<<<< HEAD
-	                        std::shared_ptr<KeyRangeMap<ShardTrackedData>> shards,
-	                        std::shared_ptr<bool> trackerCancelled)
-=======
 	                        KeyRangeMap<ShardTrackedData>* shards,
 	                        bool* trackerCancelled)
->>>>>>> a248ce96
 	  : cx(cx), distributorId(distributorId), shards(shards), sizeChanges(false), systemSizeEstimate(0),
 	    dbSizeEstimate(new AsyncVar<int64_t>()), maxShardSize(new AsyncVar<Optional<int64_t>>()), output(output),
 	    shardsAffectedByTeamFailure(shardsAffectedByTeamFailure), readyToStart(readyToStart),
