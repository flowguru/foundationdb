/*
 * storageserver.actor.cpp
 *
 * This source file is part of the FoundationDB open source project
 *
 * Copyright 2013-2018 Apple Inc. and the FoundationDB project authors
 *
 * Licensed under the Apache License, Version 2.0 (the "License");
 * you may not use this file except in compliance with the License.
 * You may obtain a copy of the License at
 *
 *     http://www.apache.org/licenses/LICENSE-2.0
 *
 * Unless required by applicable law or agreed to in writing, software
 * distributed under the License is distributed on an "AS IS" BASIS,
 * WITHOUT WARRANTIES OR CONDITIONS OF ANY KIND, either express or implied.
 * See the License for the specific language governing permissions and
 * limitations under the License.
 */

#include <cinttypes>
#include <functional>
#include <type_traits>
#include <unordered_map>

#include "fdbclient/FDBTypes.h"
#include "fdbrpc/fdbrpc.h"
#include "fdbrpc/LoadBalance.h"
#include "flow/ActorCollection.h"
#include "flow/Arena.h"
#include "flow/Hash3.h"
#include "flow/Histogram.h"
#include "flow/IRandom.h"
#include "flow/IndexedSet.h"
#include "flow/SystemMonitor.h"
#include "flow/Tracing.h"
#include "flow/Util.h"
#include "fdbclient/Atomic.h"
#include "fdbclient/DatabaseContext.h"
#include "fdbclient/KeyRangeMap.h"
#include "fdbclient/CommitProxyInterface.h"
#include "fdbclient/KeyBackedTypes.h"
#include "fdbclient/NativeAPI.actor.h"
#include "fdbclient/Notified.h"
#include "fdbclient/StatusClient.h"
#include "fdbclient/Tuple.h"
#include "fdbclient/SystemData.h"
#include "fdbclient/TransactionLineage.h"
#include "fdbclient/VersionedMap.h"
#include "fdbserver/FDBExecHelper.actor.h"
#include "fdbserver/IKeyValueStore.h"
#include "fdbserver/Knobs.h"
#include "fdbserver/LatencyBandConfig.h"
#include "fdbserver/LogProtocolMessage.h"
#include "fdbserver/SpanContextMessage.h"
#include "fdbserver/LogSystem.h"
#include "fdbserver/MoveKeys.actor.h"
#include "fdbserver/MutationTracking.h"
#include "fdbserver/RecoveryState.h"
#include "fdbserver/StorageMetrics.h"
#include "fdbserver/ServerDBInfo.h"
#include "fdbserver/TLogInterface.h"
#include "fdbserver/WaitFailure.h"
#include "fdbserver/WorkerInterface.actor.h"
#include "fdbrpc/sim_validation.h"
#include "fdbrpc/Smoother.h"
#include "fdbrpc/Stats.h"
#include "flow/TDMetric.actor.h"
#include "flow/genericactors.actor.h"

#include "flow/actorcompiler.h" // This must be the last #include.

#ifndef __INTEL_COMPILER
#pragma region Data Structures
#endif

#define SHORT_CIRCUT_ACTUAL_STORAGE 0

namespace {
bool canReplyWith(Error e) {
	switch (e.code()) {
	case error_code_transaction_too_old:
	case error_code_future_version:
	case error_code_wrong_shard_server:
	case error_code_process_behind:
	case error_code_watch_cancelled:
	case error_code_unknown_change_feed:
	case error_code_server_overloaded:
	// getRangeAndMap related exceptions that are not retriable:
	case error_code_mapper_bad_index:
	case error_code_mapper_no_such_key:
	case error_code_mapper_bad_range_decriptor:
	case error_code_quick_get_key_values_has_more:
	case error_code_quick_get_value_miss:
	case error_code_quick_get_key_values_miss:
	case error_code_get_key_values_and_map_has_more:
		// case error_code_all_alternatives_failed:
		return true;
	default:
		return false;
	};
}
} // namespace

struct AddingShard : NonCopyable {
	KeyRange keys;
	Future<Void> fetchClient; // holds FetchKeys() actor
	Promise<Void> fetchComplete;
	Promise<Void> readWrite;
	PromiseStream<Key> changeFeedRemovals;

	// During the Fetching phase, it saves newer mutations whose version is greater or equal to fetchClient's
	// fetchVersion, while the shard is still busy catching up with fetchClient. It applies these updates after fetching
	// completes.
	std::deque<Standalone<VerUpdateRef>> updates;

	struct StorageServer* server;
	Version transferredVersion;

	// To learn more details of the phase transitions, see function fetchKeys(). The phases below are sorted in
	// chronological order and do not go back.
	enum Phase {
		WaitPrevious,
		// During Fetching phase, it fetches data before fetchVersion and write it to storage, then let updater know it
		// is ready to update the deferred updates` (see the comment of member variable `updates` above).
		Fetching,
		// During Waiting phase, it sends updater the deferred updates, and wait until they are durable.
		Waiting
		// The shard's state is changed from adding to readWrite then.
	};

	Phase phase;

	AddingShard(StorageServer* server, KeyRangeRef const& keys);

	// When fetchKeys "partially completes" (splits an adding shard in two), this is used to construct the left half
	AddingShard(AddingShard* prev, KeyRange const& keys)
	  : keys(keys), fetchClient(prev->fetchClient), server(prev->server), transferredVersion(prev->transferredVersion),
	    phase(prev->phase) {}
	~AddingShard() {
		if (!fetchComplete.isSet())
			fetchComplete.send(Void());
		if (!readWrite.isSet())
			readWrite.send(Void());
	}

	void addMutation(Version version, bool fromFetch, MutationRef const& mutation);

	bool isTransferred() const { return phase == Waiting; }
};

class ShardInfo : public ReferenceCounted<ShardInfo>, NonCopyable {
	ShardInfo(KeyRange keys, std::unique_ptr<AddingShard>&& adding, StorageServer* readWrite)
	  : adding(std::move(adding)), readWrite(readWrite), keys(keys) {}

public:
	// A shard has 3 mutual exclusive states: adding, readWrite and notAssigned.
	std::unique_ptr<AddingShard> adding;
	struct StorageServer* readWrite;
	KeyRange keys;
	uint64_t changeCounter;

	static ShardInfo* newNotAssigned(KeyRange keys) { return new ShardInfo(keys, nullptr, nullptr); }
	static ShardInfo* newReadWrite(KeyRange keys, StorageServer* data) { return new ShardInfo(keys, nullptr, data); }
	static ShardInfo* newAdding(StorageServer* data, KeyRange keys) {
		return new ShardInfo(keys, std::make_unique<AddingShard>(data, keys), nullptr);
	}
	static ShardInfo* addingSplitLeft(KeyRange keys, AddingShard* oldShard) {
		return new ShardInfo(keys, std::make_unique<AddingShard>(oldShard, keys), nullptr);
	}

	bool isReadable() const { return readWrite != nullptr; }
	bool notAssigned() const { return !readWrite && !adding; }
	bool assigned() const { return readWrite || adding; }
	bool isInVersionedData() const { return readWrite || (adding && adding->isTransferred()); }
	void addMutation(Version version, bool fromFetch, MutationRef const& mutation);
	bool isFetched() const { return readWrite || (adding && adding->fetchComplete.isSet()); }

	const char* debugDescribeState() const {
		if (notAssigned())
			return "NotAssigned";
		else if (adding && !adding->isTransferred())
			return "AddingFetching";
		else if (adding)
			return "AddingTransferred";
		else
			return "ReadWrite";
	}
};

struct StorageServerDisk {
	explicit StorageServerDisk(struct StorageServer* data, IKeyValueStore* storage) : data(data), storage(storage) {}

	void makeNewStorageServerDurable();
	bool makeVersionMutationsDurable(Version& prevStorageVersion, Version newStorageVersion, int64_t& bytesLeft);
	void makeVersionDurable(Version version);
	void makeTssQuarantineDurable();
	Future<bool> restoreDurableState();

	void changeLogProtocol(Version version, ProtocolVersion protocol);

	void writeMutation(MutationRef mutation);
	void writeKeyValue(KeyValueRef kv);
	void clearRange(KeyRangeRef keys);

	Future<Void> getError() { return storage->getError(); }
	Future<Void> init() { return storage->init(); }
	Future<Void> commit() { return storage->commit(); }

	// SOMEDAY: Put readNextKeyInclusive in IKeyValueStore
	Future<Key> readNextKeyInclusive(KeyRef key, IKeyValueStore::ReadType type = IKeyValueStore::ReadType::NORMAL) {
		return readFirstKey(storage, KeyRangeRef(key, allKeys.end), type);
	}
	Future<Optional<Value>> readValue(KeyRef key,
	                                  IKeyValueStore::ReadType type = IKeyValueStore::ReadType::NORMAL,
	                                  Optional<UID> debugID = Optional<UID>()) {
		return storage->readValue(key, type, debugID);
	}
	Future<Optional<Value>> readValuePrefix(KeyRef key,
	                                        int maxLength,
	                                        IKeyValueStore::ReadType type = IKeyValueStore::ReadType::NORMAL,
	                                        Optional<UID> debugID = Optional<UID>()) {
		return storage->readValuePrefix(key, maxLength, type, debugID);
	}
	Future<RangeResult> readRange(KeyRangeRef keys,
	                              int rowLimit = 1 << 30,
	                              int byteLimit = 1 << 30,
	                              IKeyValueStore::ReadType type = IKeyValueStore::ReadType::NORMAL) {
		return storage->readRange(keys, rowLimit, byteLimit, type);
	}

	KeyValueStoreType getKeyValueStoreType() const { return storage->getType(); }
	StorageBytes getStorageBytes() const { return storage->getStorageBytes(); }
	std::tuple<size_t, size_t, size_t> getSize() const { return storage->getSize(); }

private:
	struct StorageServer* data;
	IKeyValueStore* storage;

	void writeMutations(const VectorRef<MutationRef>& mutations, Version debugVersion, const char* debugContext);

	ACTOR static Future<Key> readFirstKey(IKeyValueStore* storage, KeyRangeRef range, IKeyValueStore::ReadType type) {
		RangeResult r = wait(storage->readRange(range, 1, 1 << 30, type));
		if (r.size())
			return r[0].key;
		else
			return range.end;
	}
};

struct UpdateEagerReadInfo {
	std::vector<KeyRef> keyBegin;
	std::vector<Key> keyEnd; // these are for ClearRange

	std::vector<std::pair<KeyRef, int>> keys;
	std::vector<Optional<Value>> value;

	Arena arena;

	void addMutations(VectorRef<MutationRef> const& mutations) {
		for (auto& m : mutations)
			addMutation(m);
	}

	void addMutation(MutationRef const& m) {
		// SOMEDAY: Theoretically we can avoid a read if there is an earlier overlapping ClearRange
		if (m.type == MutationRef::ClearRange && !m.param2.startsWith(systemKeys.end) &&
		    SERVER_KNOBS->ENABLE_CLEAR_RANGE_EAGER_READS)
			keyBegin.push_back(m.param2);
		else if (m.type == MutationRef::CompareAndClear) {
			if (SERVER_KNOBS->ENABLE_CLEAR_RANGE_EAGER_READS)
				keyBegin.push_back(keyAfter(m.param1, arena));
			if (keys.size() > 0 && keys.back().first == m.param1) {
				// Don't issue a second read, if the last read was equal to the current key.
				// CompareAndClear is likely to be used after another atomic operation on same key.
				keys.back().second = std::max(keys.back().second, m.param2.size() + 1);
			} else {
				keys.emplace_back(m.param1, m.param2.size() + 1);
			}
		} else if ((m.type == MutationRef::AppendIfFits) || (m.type == MutationRef::ByteMin) ||
		           (m.type == MutationRef::ByteMax))
			keys.emplace_back(m.param1, CLIENT_KNOBS->VALUE_SIZE_LIMIT);
		else if (isAtomicOp((MutationRef::Type)m.type))
			keys.emplace_back(m.param1, m.param2.size());
	}

	void finishKeyBegin() {
		if (SERVER_KNOBS->ENABLE_CLEAR_RANGE_EAGER_READS) {
			std::sort(keyBegin.begin(), keyBegin.end());
			keyBegin.resize(std::unique(keyBegin.begin(), keyBegin.end()) - keyBegin.begin());
		}
		std::sort(keys.begin(), keys.end(), [](const std::pair<KeyRef, int>& lhs, const std::pair<KeyRef, int>& rhs) {
			return (lhs.first < rhs.first) || (lhs.first == rhs.first && lhs.second > rhs.second);
		});
		keys.resize(std::unique(keys.begin(),
		                        keys.end(),
		                        [](const std::pair<KeyRef, int>& lhs, const std::pair<KeyRef, int>& rhs) {
			                        return lhs.first == rhs.first;
		                        }) -
		            keys.begin());
		// value gets populated in doEagerReads
	}

	Optional<Value>& getValue(KeyRef key) {
		int i = std::lower_bound(keys.begin(),
		                         keys.end(),
		                         std::pair<KeyRef, int>(key, 0),
		                         [](const std::pair<KeyRef, int>& lhs, const std::pair<KeyRef, int>& rhs) {
			                         return lhs.first < rhs.first;
		                         }) -
		        keys.begin();
		ASSERT(i < keys.size() && keys[i].first == key);
		return value[i];
	}

	KeyRef getKeyEnd(KeyRef key) {
		int i = std::lower_bound(keyBegin.begin(), keyBegin.end(), key) - keyBegin.begin();
		ASSERT(i < keyBegin.size() && keyBegin[i] == key);
		return keyEnd[i];
	}
};

const int VERSION_OVERHEAD =
    64 + sizeof(Version) + sizeof(Standalone<VerUpdateRef>) + // mutationLog, 64b overhead for map
    2 * (64 + sizeof(Version) +
         sizeof(Reference<VersionedMap<KeyRef, ValueOrClearToRef>::PTreeT>)); // versioned map [ x2 for
                                                                              // createNewVersion(version+1) ], 64b
                                                                              // overhead for map
// For both the mutation log and the versioned map.
static int mvccStorageBytes(MutationRef const& m) {
	return VersionedMap<KeyRef, ValueOrClearToRef>::overheadPerItem * 2 +
	       (MutationRef::OVERHEAD_BYTES + m.param1.size() + m.param2.size()) * 2;
}

struct FetchInjectionInfo {
	Arena arena;
	std::vector<VerUpdateRef> changes;
};

struct ChangeFeedInfo : ReferenceCounted<ChangeFeedInfo> {
	std::deque<Standalone<MutationsAndVersionRef>> mutations;
	Version storageVersion = invalidVersion; // The version between the storage version and the durable version are
	                                         // currently being written to disk
	Version durableVersion = invalidVersion; // All versions before the durable version are durable on disk
	Version emptyVersion = 0; // The change feed does not have any mutations before emptyVersion
	KeyRange range;
	Key id;
	AsyncTrigger newMutations;
	bool stopped = false; // A stopped change feed no longer adds new mutations, but is still queriable
	bool removing = false;
};

class ServerWatchMetadata : public ReferenceCounted<ServerWatchMetadata> {
public:
	Key key;
	Optional<Value> value;
	Version version;
	Future<Version> watch_impl;
	Promise<Version> versionPromise;
	Optional<TagSet> tags;
	Optional<UID> debugID;

	ServerWatchMetadata(Key key, Optional<Value> value, Version version, Optional<TagSet> tags, Optional<UID> debugID)
	  : key(key), value(value), version(version), tags(tags), debugID(debugID) {}
};

struct StorageServer {
	typedef VersionedMap<KeyRef, ValueOrClearToRef> VersionedData;

private:
	// versionedData contains sets and clears.

	// * Nonoverlapping: No clear overlaps a set or another clear, or adjoins another clear.
	// ~ Clears are maximal: If versionedData.at(v) contains a clear [b,e) then
	//      there is a key data[e]@v, or e==allKeys.end, or a shard boundary or former boundary at e

	// * Reads are possible: When k is in a readable shard, for any v in [storageVersion, version.get()],
	//      storage[k] + versionedData.at(v)[k] = database[k] @ v    (storage[k] might be @ any version in
	//      [durableVersion, storageVersion])

	// * Transferred shards are partially readable: When k is in an adding, transferred shard, for any v in
	// [transferredVersion, version.get()],
	//      storage[k] + versionedData.at(v)[k] = database[k] @ v

	// * versionedData contains versions [storageVersion(), version.get()].  It might also contain version
	// (version.get()+1), in which changeDurableVersion may be deleting ghosts, and/or it might
	//      contain later versions if applyUpdate is on the stack.

	// * Old shards are erased: versionedData.atLatest() has entries (sets or intersecting clears) only for keys in
	// readable or adding,transferred shards.
	//   Earlier versions may have extra entries for shards that *were* readable or adding,transferred when those
	//   versions were the latest, but they eventually are forgotten.

	// * Old mutations are erased: All items in versionedData.atLatest() have insertVersion() > durableVersion(), but
	// views
	//   at older versions may contain older items which are also in storage (this is OK because of idempotency)

	VersionedData versionedData;
	std::map<Version, Standalone<VerUpdateRef>> mutationLog; // versions (durableVersion, version]
	std::unordered_map<KeyRef, Reference<ServerWatchMetadata>> watchMap; // keep track of server watches

public:
	// Histograms
	struct FetchKeysHistograms {
		const Reference<Histogram> latency;
		const Reference<Histogram> bytes;
		const Reference<Histogram> bandwidth;

		FetchKeysHistograms()
		  : latency(Histogram::getHistogram(STORAGESERVER_HISTOGRAM_GROUP,
		                                    FETCH_KEYS_LATENCY_HISTOGRAM,
		                                    Histogram::Unit::microseconds)),
		    bytes(Histogram::getHistogram(STORAGESERVER_HISTOGRAM_GROUP,
		                                  FETCH_KEYS_BYTES_HISTOGRAM,
		                                  Histogram::Unit::bytes)),
		    bandwidth(Histogram::getHistogram(STORAGESERVER_HISTOGRAM_GROUP,
		                                      FETCH_KEYS_BYTES_PER_SECOND_HISTOGRAM,
		                                      Histogram::Unit::bytes_per_second)) {}
	} fetchKeysHistograms;

	Reference<Histogram> tlogCursorReadsLatencyHistogram;
	Reference<Histogram> ssVersionLockLatencyHistogram;
	Reference<Histogram> eagerReadsLatencyHistogram;
	Reference<Histogram> fetchKeysPTreeUpdatesLatencyHistogram;
	Reference<Histogram> tLogMsgsPTreeUpdatesLatencyHistogram;
	Reference<Histogram> storageUpdatesDurableLatencyHistogram;
	Reference<Histogram> storageCommitLatencyHistogram;
	Reference<Histogram> ssDurableVersionUpdateLatencyHistogram;

	// watch map operations
	Reference<ServerWatchMetadata> getWatchMetadata(KeyRef key) const;
	KeyRef setWatchMetadata(Reference<ServerWatchMetadata> metadata);
	void deleteWatchMetadata(KeyRef key);
	void clearWatchMetadata();

	class CurrentRunningFetchKeys {
		std::unordered_map<UID, double> startTimeMap;
		std::unordered_map<UID, KeyRange> keyRangeMap;

		static const StringRef emptyString;
		static const KeyRangeRef emptyKeyRange;

	public:
		void recordStart(const UID id, const KeyRange& keyRange) {
			startTimeMap[id] = now();
			keyRangeMap[id] = keyRange;
		}

		void recordFinish(const UID id) {
			startTimeMap.erase(id);
			keyRangeMap.erase(id);
		}

		std::pair<double, KeyRange> longestTime() const {
			if (numRunning() == 0) {
				return { -1, emptyKeyRange };
			}

			const double currentTime = now();
			double longest = 0;
			UID UIDofLongest;
			for (const auto& kv : startTimeMap) {
				const double currentRunningTime = currentTime - kv.second;
				if (longest <= currentRunningTime) {
					longest = currentRunningTime;
					UIDofLongest = kv.first;
				}
			}
			if (BUGGIFY) {
				UIDofLongest = deterministicRandom()->randomUniqueID();
			}
			auto it = keyRangeMap.find(UIDofLongest);
			if (it != keyRangeMap.end()) {
				return { longest, it->second };
			}
			return { -1, emptyKeyRange };
		}

		int numRunning() const { return startTimeMap.size(); }
	} currentRunningFetchKeys;

	Tag tag;
	// StorageTeamId for this storage server. Exists iff this is a ptxn storage server
<<<<<<< HEAD
	Optional<std::set<ptxn::StorageTeamID>> storageTeamIDs;
	vector<std::pair<Version, Tag>> history;
	vector<std::pair<Version, Tag>> allHistory;
=======
	Optional<ptxn::StorageTeamID> storageTeamID;
	std::vector<std::pair<Version, Tag>> history;
	std::vector<std::pair<Version, Tag>> allHistory;
>>>>>>> 38af76c9
	Version poppedAllAfter;
	std::map<Version, Arena>
	    freeable; // for each version, an Arena that must be held until that version is < oldestVersion
	Arena lastArena;
	double cpuUsage;
	double diskUsage;

	std::map<Version, Standalone<VerUpdateRef>> const& getMutationLog() const { return mutationLog; }
	std::map<Version, Standalone<VerUpdateRef>>& getMutableMutationLog() { return mutationLog; }
	VersionedData const& data() const { return versionedData; }
	VersionedData& mutableData() { return versionedData; }

	double old_rate = 1.0;
	double currentRate() {
		auto versionLag = version.get() - durableVersion.get();
		double res;
		if (versionLag >= SERVER_KNOBS->STORAGE_DURABILITY_LAG_HARD_MAX) {
			res = 0.0;
		} else if (versionLag > SERVER_KNOBS->STORAGE_DURABILITY_LAG_SOFT_MAX) {
			res =
			    1.0 -
			    (double(versionLag - SERVER_KNOBS->STORAGE_DURABILITY_LAG_SOFT_MAX) /
			     double(SERVER_KNOBS->STORAGE_DURABILITY_LAG_HARD_MAX - SERVER_KNOBS->STORAGE_DURABILITY_LAG_SOFT_MAX));
		} else {
			res = 1.0;
		}
		if (res != old_rate) {
			TraceEvent(SevDebug, "LocalRatekeeperChange", thisServerID)
			    .detail("Old", old_rate)
			    .detail("New", res)
			    .detail("NonDurableVersions", versionLag);
			old_rate = res;
		}
		return res;
	}

	void addMutationToMutationLogOrStorage(
	    Version ver,
	    MutationRef m); // Appends m to mutationLog@ver, or to storage if ver==invalidVersion

	// Update the byteSample, and write the updates to the mutation log@ver, or to storage if ver==invalidVersion
	void byteSampleApplyMutation(MutationRef const& m, Version ver);
	void byteSampleApplySet(KeyValueRef kv, Version ver);
	void byteSampleApplyClear(KeyRangeRef range, Version ver);

	void popVersion(Version v, bool popAllTags = false) {
		// Disable pop if it's ptxn storage server
		if (storageTeamIDs.present()) {
			return;
		}

		if (logSystem && !isTss()) {
			if (v > poppedAllAfter) {
				popAllTags = true;
				poppedAllAfter = std::numeric_limits<Version>::max();
			}

			std::vector<std::pair<Version, Tag>>* hist = &history;
			std::vector<std::pair<Version, Tag>> allHistoryCopy;
			if (popAllTags) {
				allHistoryCopy = allHistory;
				hist = &allHistoryCopy;
			}

			while (hist->size() && v > hist->back().first) {
				logSystem->pop(v, hist->back().second);
				hist->pop_back();
			}
			if (hist->size()) {
				logSystem->pop(v, hist->back().second);
			} else {
				logSystem->pop(v, tag);
			}
		}
	}

	Standalone<VerUpdateRef>& addVersionToMutationLog(Version v) {
		// return existing version...
		auto m = mutationLog.find(v);
		if (m != mutationLog.end())
			return m->second;

		// ...or create a new one
		auto& u = mutationLog[v];
		u.version = v;
		if (lastArena.getSize() >= 65536)
			lastArena = Arena(4096);
		u.arena() = lastArena;
		counters.bytesInput += VERSION_OVERHEAD;
		return u;
	}

	MutationRef addMutationToMutationLog(Standalone<VerUpdateRef>& mLV, MutationRef const& m) {
		byteSampleApplyMutation(m, mLV.version);
		counters.bytesInput += mvccStorageBytes(m);
		return mLV.push_back_deep(mLV.arena(), m);
	}

	void setTssPair(UID pairId) {
		tssPairID = Optional<UID>(pairId);

		// Set up tss fault injection here, only if we are in simulated mode and with fault injection.
		// With fault injection enabled, the tss will start acting normal for a bit, then after the specified delay
		// start behaving incorrectly.
		if (g_network->isSimulated() && !g_simulator.speedUpSimulation &&
		    g_simulator.tssMode >= ISimulator::TSSMode::EnabledAddDelay) {
			tssFaultInjectTime = now() + deterministicRandom()->randomInt(60, 300);
			TraceEvent(SevWarnAlways, "TSSInjectFaultEnabled", thisServerID)
			    .detail("Mode", g_simulator.tssMode)
			    .detail("At", tssFaultInjectTime.get());
		}
	}

	// If a TSS is "in quarantine", it means it has incorrect data. It is effectively in a "zombie" state where it
	// rejects all read requests and ignores all non-private mutations and data movements, but otherwise is still part
	// of the cluster. The purpose of this state is to "freeze" the TSS state after a mismatch so a human operator can
	// investigate, but preventing a new storage process from replacing the TSS on the worker. It will still get removed
	// from the cluster if it falls behind on the mutation stream, or if its tss pair gets removed and its tag is no
	// longer valid.
	bool isTSSInQuarantine() { return tssPairID.present() && tssInQuarantine; }

	void startTssQuarantine() {
		if (!tssInQuarantine) {
			// persist quarantine so it's still quarantined if rebooted
			storage.makeTssQuarantineDurable();
		}
		tssInQuarantine = true;
	}

	StorageServerDisk storage;

	KeyRangeMap<Reference<ShardInfo>> shards;
	uint64_t shardChangeCounter; // max( shards->changecounter )

	KeyRangeMap<bool> cachedRangeMap; // indicates if a key-range is being cached

	KeyRangeMap<std::vector<Reference<ChangeFeedInfo>>> keyChangeFeed;
	std::map<Key, Reference<ChangeFeedInfo>> uidChangeFeed;
	Deque<std::pair<std::vector<Key>, Version>> changeFeedVersions;
	std::map<UID, PromiseStream<Key>> changeFeedRemovals;
	std::set<Key> currentChangeFeeds;
	std::unordered_map<NetworkAddress, std::map<UID, Version>> changeFeedClientVersions;

	// newestAvailableVersion[k]
	//   == invalidVersion -> k is unavailable at all versions
	//   <= storageVersion -> k is unavailable at all versions (but might be read anyway from storage if we are in the
	//   process of committing makeShardDurable)
	//   == v              -> k is readable (from storage+versionedData) @ [storageVersion,v], and not being updated
	//   when version increases
	//   == latestVersion  -> k is readable (from storage+versionedData) @ [storageVersion,version.get()], and thus
	//   stays available when version increases
	CoalescedKeyRangeMap<Version> newestAvailableVersion;

	CoalescedKeyRangeMap<Version> newestDirtyVersion; // Similar to newestAvailableVersion, but includes (only) keys
	                                                  // that were only partly available (due to cancelled fetchKeys)

	// The following are in rough order from newest to oldest
	Version lastTLogVersion, lastVersionWithData, restoredVersion, prevVersion;
	NotifiedVersion version;
	NotifiedVersion desiredOldestVersion; // We can increase oldestVersion (and then durableVersion) to this version
	                                      // when the disk permits
	NotifiedVersion oldestVersion; // See also storageVersion()
	NotifiedVersion durableVersion; // At least this version will be readable from storage after a power failure
	Version rebootAfterDurableVersion;
	int8_t primaryLocality;
	Version knownCommittedVersion;

	Deque<std::pair<Version, Version>> recoveryVersionSkips;
	int64_t versionLag; // An estimate for how many versions it takes for the data to move from the logs to this storage
	                    // server

	Optional<UID> sourceTLogID; // the tLog from which the latest batch of versions were fetched

	ProtocolVersion logProtocol;

	Reference<ILogSystem> logSystem;
	Reference<ILogSystem::IPeekCursor> logCursor;

	Promise<UID> clusterId;
	UID thisServerID;
	Optional<UID> tssPairID; // if this server is a tss, this is the id of its (ss) pair
	Optional<UID> ssPairID; // if this server is an ss, this is the id of its (tss) pair
	Optional<double> tssFaultInjectTime;
	bool tssInQuarantine;

	Key sk;
	Reference<AsyncVar<ServerDBInfo> const> db;
	Database cx;
	ActorCollection actors;

	StorageServerMetrics metrics;
	CoalescedKeyRangeMap<bool, int64_t, KeyBytesMetric<int64_t>> byteSampleClears;
	AsyncVar<bool> byteSampleClearsTooLarge;
	Future<Void> byteSampleRecovery;
	Future<Void> durableInProgress;

	AsyncMap<Key, bool> watches;
	int64_t watchBytes;
	int64_t numWatches;
	AsyncVar<bool> noRecentUpdates;
	double lastUpdate;

	Int64MetricHandle readQueueSizeMetric;

	std::string folder;

	// defined only during splitMutations()/addMutation()
	UpdateEagerReadInfo* updateEagerReads;

	FlowLock durableVersionLock;
	FlowLock fetchKeysParallelismLock;
	int64_t fetchKeysBytesBudget;
	AsyncVar<bool> fetchKeysBudgetUsed;
	std::vector<Promise<FetchInjectionInfo*>> readyFetchKeys;

	int64_t instanceID;

	Promise<Void> otherError;
	Promise<Void> coreStarted;
	bool shuttingDown;

	bool behind;
	bool versionBehind;

	bool debug_inApplyUpdate;
	double debug_lastValidateTime;

	int64_t lastBytesInputEBrake;
	Version lastDurableVersionEBrake;

	int maxQueryQueue;
	int getAndResetMaxQueryQueueSize() {
		int val = maxQueryQueue;
		maxQueryQueue = 0;
		return val;
	}

	struct TransactionTagCounter {
		struct TagInfo {
			TransactionTag tag;
			double rate;
			double fractionalBusyness;

			TagInfo(TransactionTag const& tag, double rate, double fractionalBusyness)
			  : tag(tag), rate(rate), fractionalBusyness(fractionalBusyness) {}
		};

		TransactionTagMap<int64_t> intervalCounts;
		int64_t intervalTotalSampledCount = 0;
		TransactionTag busiestTag;
		int64_t busiestTagCount = 0;
		double intervalStart = 0;

		Optional<TagInfo> previousBusiestTag;

		UID thisServerID;

		Reference<EventCacheHolder> busiestReadTagEventHolder;

		TransactionTagCounter(UID thisServerID)
		  : thisServerID(thisServerID),
		    busiestReadTagEventHolder(makeReference<EventCacheHolder>(thisServerID.toString() + "/BusiestReadTag")) {}

		int64_t costFunction(int64_t bytes) { return bytes / SERVER_KNOBS->READ_COST_BYTE_FACTOR + 1; }

		void addRequest(Optional<TagSet> const& tags, int64_t bytes) {
			if (tags.present()) {
				TEST(true); // Tracking tag on storage server
				double cost = costFunction(bytes);
				for (auto& tag : tags.get()) {
					int64_t& count = intervalCounts[TransactionTag(tag, tags.get().getArena())];
					count += cost;
					if (count > busiestTagCount) {
						busiestTagCount = count;
						busiestTag = tag;
					}
				}

				intervalTotalSampledCount += cost;
			}
		}

		void startNewInterval() {
			double elapsed = now() - intervalStart;
			previousBusiestTag.reset();
			if (intervalStart > 0 && CLIENT_KNOBS->READ_TAG_SAMPLE_RATE > 0 && elapsed > 0) {
				double rate = busiestTagCount / CLIENT_KNOBS->READ_TAG_SAMPLE_RATE / elapsed;
				if (rate > SERVER_KNOBS->MIN_TAG_READ_PAGES_RATE) {
					previousBusiestTag = TagInfo(busiestTag, rate, (double)busiestTagCount / intervalTotalSampledCount);
				}

				TraceEvent("BusiestReadTag", thisServerID)
				    .detail("Elapsed", elapsed)
				    .detail("Tag", printable(busiestTag))
				    .detail("TagCost", busiestTagCount)
				    .detail("TotalSampledCost", intervalTotalSampledCount)
				    .detail("Reported", previousBusiestTag.present())
				    .trackLatest(busiestReadTagEventHolder->trackingKey);
			}

			intervalCounts.clear();
			intervalTotalSampledCount = 0;
			busiestTagCount = 0;
			intervalStart = now();
		}

		Optional<TagInfo> getBusiestTag() const { return previousBusiestTag; }
	};

	TransactionTagCounter transactionTagCounter;

	Optional<LatencyBandConfig> latencyBandConfig;

	struct Counters {
		CounterCollection cc;
		Counter allQueries, getKeyQueries, getValueQueries, getRangeQueries, getRangeAndFlatMapQueries,
		    getRangeStreamQueries, finishedQueries, lowPriorityQueries, rowsQueried, bytesQueried, watchQueries,
		    emptyQueries;

		// Bytes of the mutations that have been added to the memory of the storage server. When the data is durable
		// and cleared from the memory, we do not subtract it but add it to bytesDurable.
		Counter bytesInput;
		// Bytes of the mutations that have been removed from memory because they durable. The counting is same as
		// bytesInput, instead of the actual bytes taken in the storages, so that (bytesInput - bytesDurable) can
		// reflect the current memory footprint of MVCC.
		Counter bytesDurable;
		// Bytes fetched by fetchKeys() for data movements. The size is counted as a collection of KeyValueRef.
		Counter bytesFetched;
		// Like bytesInput but without MVCC accounting. The size is counted as how much it takes when serialized. It
		// is basically the size of both parameters of the mutation and a 12 bytes overhead that keeps mutation type
		// and the lengths of both parameters.
		Counter mutationBytes;

		Counter sampledBytesCleared;
		// The number of key-value pairs fetched by fetchKeys()
		Counter kvFetched;
		Counter mutations, setMutations, clearRangeMutations, atomicMutations;
		Counter updateBatches, updateVersions;
		Counter loops;
		Counter fetchWaitingMS, fetchWaitingCount, fetchExecutingMS, fetchExecutingCount;
		Counter readsRejected;
		Counter wrongShardServer;
		Counter fetchedVersions;
		Counter fetchesFromLogs;
		// The following counters measure how many of lookups in the getRangeAndFlatMapQueries are effective. "Miss"
		// means fallback if fallback is enabled, otherwise means failure (so that another layer could implement
		// fallback).
		Counter quickGetValueHit, quickGetValueMiss, quickGetKeyValuesHit, quickGetKeyValuesMiss;

		LatencySample readLatencySample;
		LatencyBands readLatencyBands;

		Counters(StorageServer* self)
		  : cc("StorageServer", self->thisServerID.toString()), allQueries("QueryQueue", cc),
		    getKeyQueries("GetKeyQueries", cc), getValueQueries("GetValueQueries", cc),
		    getRangeQueries("GetRangeQueries", cc), getRangeAndFlatMapQueries("GetRangeAndFlatMapQueries", cc),
		    getRangeStreamQueries("GetRangeStreamQueries", cc), finishedQueries("FinishedQueries", cc),
		    lowPriorityQueries("LowPriorityQueries", cc), rowsQueried("RowsQueried", cc),
		    bytesQueried("BytesQueried", cc), watchQueries("WatchQueries", cc), emptyQueries("EmptyQueries", cc),
		    bytesInput("BytesInput", cc), bytesDurable("BytesDurable", cc), bytesFetched("BytesFetched", cc),
		    mutationBytes("MutationBytes", cc), sampledBytesCleared("SampledBytesCleared", cc),
		    kvFetched("KVFetched", cc), mutations("Mutations", cc), setMutations("SetMutations", cc),
		    clearRangeMutations("ClearRangeMutations", cc), atomicMutations("AtomicMutations", cc),
		    updateBatches("UpdateBatches", cc), updateVersions("UpdateVersions", cc), loops("Loops", cc),
		    fetchWaitingMS("FetchWaitingMS", cc), fetchWaitingCount("FetchWaitingCount", cc),
		    fetchExecutingMS("FetchExecutingMS", cc), fetchExecutingCount("FetchExecutingCount", cc),
		    readsRejected("ReadsRejected", cc), wrongShardServer("WrongShardServer", cc),
		    fetchedVersions("FetchedVersions", cc), fetchesFromLogs("FetchesFromLogs", cc),
		    quickGetValueHit("QuickGetValueHit", cc), quickGetValueMiss("QuickGetValueMiss", cc),
		    quickGetKeyValuesHit("QuickGetKeyValuesHit", cc), quickGetKeyValuesMiss("QuickGetKeyValuesMiss", cc),
		    readLatencySample("ReadLatencyMetrics",
		                      self->thisServerID,
		                      SERVER_KNOBS->LATENCY_METRICS_LOGGING_INTERVAL,
		                      SERVER_KNOBS->LATENCY_SAMPLE_SIZE),
		    readLatencyBands("ReadLatencyBands", self->thisServerID, SERVER_KNOBS->STORAGE_LOGGING_DELAY) {
			specialCounter(cc, "LastTLogVersion", [self]() { return self->lastTLogVersion; });
			specialCounter(cc, "Version", [self]() { return self->version.get(); });
			specialCounter(cc, "StorageVersion", [self]() { return self->storageVersion(); });
			specialCounter(cc, "DurableVersion", [self]() { return self->durableVersion.get(); });
			specialCounter(cc, "DesiredOldestVersion", [self]() { return self->desiredOldestVersion.get(); });
			specialCounter(cc, "VersionLag", [self]() { return self->versionLag; });
			specialCounter(cc, "LocalRate", [self] { return int64_t(self->currentRate() * 100); });

			specialCounter(cc, "BytesReadSampleCount", [self]() { return self->metrics.bytesReadSample.queue.size(); });
			specialCounter(
			    cc, "FetchKeysFetchActive", [self]() { return self->fetchKeysParallelismLock.activePermits(); });
			specialCounter(cc, "FetchKeysWaiting", [self]() { return self->fetchKeysParallelismLock.waiters(); });
			specialCounter(cc, "QueryQueueMax", [self]() { return self->getAndResetMaxQueryQueueSize(); });
			specialCounter(cc, "BytesStored", [self]() { return self->metrics.byteSample.getEstimate(allKeys); });
			specialCounter(cc, "ActiveWatches", [self]() { return self->numWatches; });
			specialCounter(cc, "WatchBytes", [self]() { return self->watchBytes; });
			specialCounter(cc, "KvstoreSizeTotal", [self]() { return std::get<0>(self->storage.getSize()); });
			specialCounter(cc, "KvstoreNodeTotal", [self]() { return std::get<1>(self->storage.getSize()); });
			specialCounter(cc, "KvstoreInlineKey", [self]() { return std::get<2>(self->storage.getSize()); });
		}
	} counters;

	Reference<EventCacheHolder> storageServerSourceTLogIDEventHolder;

	StorageServer(IKeyValueStore* storage,
	              Reference<AsyncVar<ServerDBInfo> const> const& db,
	              StorageServerInterface const& ssi)
	  : tlogCursorReadsLatencyHistogram(Histogram::getHistogram(STORAGESERVER_HISTOGRAM_GROUP,
	                                                            TLOG_CURSOR_READS_LATENCY_HISTOGRAM,
	                                                            Histogram::Unit::microseconds)),
	    ssVersionLockLatencyHistogram(Histogram::getHistogram(STORAGESERVER_HISTOGRAM_GROUP,
	                                                          SS_VERSION_LOCK_LATENCY_HISTOGRAM,
	                                                          Histogram::Unit::microseconds)),
	    eagerReadsLatencyHistogram(Histogram::getHistogram(STORAGESERVER_HISTOGRAM_GROUP,
	                                                       EAGER_READS_LATENCY_HISTOGRAM,
	                                                       Histogram::Unit::microseconds)),
	    fetchKeysPTreeUpdatesLatencyHistogram(Histogram::getHistogram(STORAGESERVER_HISTOGRAM_GROUP,
	                                                                  FETCH_KEYS_PTREE_UPDATES_LATENCY_HISTOGRAM,
	                                                                  Histogram::Unit::microseconds)),
	    tLogMsgsPTreeUpdatesLatencyHistogram(Histogram::getHistogram(STORAGESERVER_HISTOGRAM_GROUP,
	                                                                 TLOG_MSGS_PTREE_UPDATES_LATENCY_HISTOGRAM,
	                                                                 Histogram::Unit::microseconds)),
	    storageUpdatesDurableLatencyHistogram(Histogram::getHistogram(STORAGESERVER_HISTOGRAM_GROUP,
	                                                                  STORAGE_UPDATES_DURABLE_LATENCY_HISTOGRAM,
	                                                                  Histogram::Unit::microseconds)),
	    storageCommitLatencyHistogram(Histogram::getHistogram(STORAGESERVER_HISTOGRAM_GROUP,
	                                                          STORAGE_COMMIT_LATENCY_HISTOGRAM,
	                                                          Histogram::Unit::microseconds)),
	    ssDurableVersionUpdateLatencyHistogram(Histogram::getHistogram(STORAGESERVER_HISTOGRAM_GROUP,
	                                                                   SS_DURABLE_VERSION_UPDATE_LATENCY_HISTOGRAM,
	                                                                   Histogram::Unit::microseconds)),
	    tag(invalidTag), poppedAllAfter(std::numeric_limits<Version>::max()), cpuUsage(0.0), diskUsage(0.0),
	    storage(this, storage), shardChangeCounter(0), lastTLogVersion(0), lastVersionWithData(0), restoredVersion(0),
	    prevVersion(0), rebootAfterDurableVersion(std::numeric_limits<Version>::max()),
	    primaryLocality(tagLocalityInvalid), knownCommittedVersion(0), versionLag(0), logProtocol(0),
	    thisServerID(ssi.id()), tssInQuarantine(false), db(db), actors(false),
	    byteSampleClears(false, LiteralStringRef("\xff\xff\xff")), durableInProgress(Void()), watchBytes(0),
	    numWatches(0), noRecentUpdates(false), lastUpdate(now()),
	    readQueueSizeMetric(LiteralStringRef("StorageServer.ReadQueueSize")), updateEagerReads(nullptr),
	    fetchKeysParallelismLock(SERVER_KNOBS->FETCH_KEYS_PARALLELISM),
	    fetchKeysBytesBudget(SERVER_KNOBS->STORAGE_FETCH_BYTES), fetchKeysBudgetUsed(false),
	    instanceID(deterministicRandom()->randomUniqueID().first()), shuttingDown(false), behind(false),
	    versionBehind(false), debug_inApplyUpdate(false), debug_lastValidateTime(0), lastBytesInputEBrake(0),
	    lastDurableVersionEBrake(0), maxQueryQueue(0), transactionTagCounter(ssi.id()), counters(this),
	    storageServerSourceTLogIDEventHolder(
	        makeReference<EventCacheHolder>(ssi.id().toString() + "/StorageServerSourceTLogID")) {
		version.initMetric(LiteralStringRef("StorageServer.Version"), counters.cc.id);
		oldestVersion.initMetric(LiteralStringRef("StorageServer.OldestVersion"), counters.cc.id);
		durableVersion.initMetric(LiteralStringRef("StorageServer.DurableVersion"), counters.cc.id);
		desiredOldestVersion.initMetric(LiteralStringRef("StorageServer.DesiredOldestVersion"), counters.cc.id);

		if (db->get().isTestEnvironment) {
			newestAvailableVersion.insert(allKeys, latestVersion);
			newestDirtyVersion.insert(allKeys, latestVersion);
			addShard(ShardInfo::newReadWrite(allKeys, this));
		} else {
			newestAvailableVersion.insert(allKeys, invalidVersion);
			newestDirtyVersion.insert(allKeys, invalidVersion);
			addShard(ShardInfo::newNotAssigned(allKeys));
		}

		cx = openDBOnServer(db, TaskPriority::DefaultEndpoint, LockAware::True);
	}

	// Puts the given shard into shards.  The caller is responsible for adding shards
	//   for all ranges in shards.getAffectedRangesAfterInsertion(newShard->keys)), because these
	//   shards are invalidated by the call.
	void addShard(ShardInfo* newShard) {
		ASSERT(!newShard->keys.empty());
		newShard->changeCounter = ++shardChangeCounter;
		//TraceEvent("AddShard", this->thisServerID).detail("KeyBegin", newShard->keys.begin).detail("KeyEnd", newShard->keys.end).detail("State", newShard->isReadable() ? "Readable" : newShard->notAssigned() ? "NotAssigned" : "Adding").detail("Version", this->version.get());
		/*auto affected = shards.getAffectedRangesAfterInsertion( newShard->keys, Reference<ShardInfo>() );
		for(auto i = affected.begin(); i != affected.end(); ++i)
		    shards.insert( *i, Reference<ShardInfo>() );*/
		shards.insert(newShard->keys, Reference<ShardInfo>(newShard));
	}
	void addMutation(Version version,
	                 bool fromFetch,
	                 MutationRef const& mutation,
	                 KeyRangeRef const& shard,
	                 UpdateEagerReadInfo* eagerReads);
	void setInitialVersion(Version ver) {
		version = ver;
		desiredOldestVersion = ver;
		oldestVersion = ver;
		durableVersion = ver;
		lastVersionWithData = ver;
		restoredVersion = ver;

		mutableData().createNewVersion(ver);
		mutableData().forgetVersionsBefore(ver);
	}

	bool isTss() const { return tssPairID.present(); }

	bool isSSWithTSSPair() const { return ssPairID.present(); }

	void setSSWithTssPair(UID idOfTSS) { ssPairID = Optional<UID>(idOfTSS); }

	void clearSSWithTssPair() { ssPairID = Optional<UID>(); }

	// This is the maximum version that might be read from storage (the minimum version is durableVersion)
	Version storageVersion() const { return oldestVersion.get(); }

	bool isReadable(KeyRangeRef const& keys) {
		auto sh = shards.intersectingRanges(keys);
		for (auto i = sh.begin(); i != sh.end(); ++i)
			if (!i->value()->isReadable())
				return false;
		return true;
	}

	void checkChangeCounter(uint64_t oldShardChangeCounter, KeyRef const& key) {
		if (oldShardChangeCounter != shardChangeCounter && shards[key]->changeCounter > oldShardChangeCounter) {
			TEST(true); // shard change during getValueQ
			throw wrong_shard_server();
		}
	}

	void checkChangeCounter(uint64_t oldShardChangeCounter, KeyRangeRef const& keys) {
		if (oldShardChangeCounter != shardChangeCounter) {
			auto sh = shards.intersectingRanges(keys);
			for (auto i = sh.begin(); i != sh.end(); ++i)
				if (i->value()->changeCounter > oldShardChangeCounter) {
					TEST(true); // shard change during range operation
					throw wrong_shard_server();
				}
		}
	}

	Counter::Value queueSize() { return counters.bytesInput.getValue() - counters.bytesDurable.getValue(); }

	// penalty used by loadBalance() to balance requests among SSes. We prefer SS with less write queue size.
	double getPenalty() {
		return std::max(std::max(1.0,
		                         (queueSize() - (SERVER_KNOBS->TARGET_BYTES_PER_STORAGE_SERVER -
		                                         2.0 * SERVER_KNOBS->SPRING_BYTES_STORAGE_SERVER)) /
		                             SERVER_KNOBS->SPRING_BYTES_STORAGE_SERVER),
		                (currentRate() < 1e-6 ? 1e6 : 1.0 / currentRate()));
	}

	// Normally the storage server prefers to serve read requests over making mutations
	// durable to disk. However, when the storage server falls to far behind on
	// making mutations durable, this function will change the priority to prefer writes.
	Future<Void> getQueryDelay() {
		if ((version.get() - durableVersion.get() > SERVER_KNOBS->LOW_PRIORITY_DURABILITY_LAG) ||
		    (queueSize() > SERVER_KNOBS->LOW_PRIORITY_STORAGE_QUEUE_BYTES)) {
			++counters.lowPriorityQueries;
			return delay(0, TaskPriority::LowPriorityRead);
		}
		return delay(0, TaskPriority::DefaultEndpoint);
	}

	template <class Reply>
	using isLoadBalancedReply = std::is_base_of<LoadBalancedReply, Reply>;

	template <class Reply>
	typename std::enable_if<isLoadBalancedReply<Reply>::value, void>::type
	sendErrorWithPenalty(const ReplyPromise<Reply>& promise, const Error& err, double penalty) {
		if (err.code() == error_code_wrong_shard_server) {
			++counters.wrongShardServer;
		}
		Reply reply;
		reply.error = err;
		reply.penalty = penalty;
		promise.send(reply);
	}

	template <class Reply>
	typename std::enable_if<!isLoadBalancedReply<Reply>::value, void>::type
	sendErrorWithPenalty(const ReplyPromise<Reply>& promise, const Error& err, double) {
		if (err.code() == error_code_wrong_shard_server) {
			++counters.wrongShardServer;
		}
		promise.sendError(err);
	}

	template <class Request>
	bool shouldRead(const Request& request) {
		auto rate = currentRate();
		if (isTSSInQuarantine() || (rate < SERVER_KNOBS->STORAGE_DURABILITY_LAG_REJECT_THRESHOLD &&
		                            deterministicRandom()->random01() >
		                                std::max(SERVER_KNOBS->STORAGE_DURABILITY_LAG_MIN_RATE,
		                                         rate / SERVER_KNOBS->STORAGE_DURABILITY_LAG_REJECT_THRESHOLD))) {
			sendErrorWithPenalty(request.reply, server_overloaded(), getPenalty());
			++counters.readsRejected;
			return false;
		}
		return true;
	}

	template <class Request, class HandleFunction>
	Future<Void> readGuard(const Request& request, const HandleFunction& fun) {
		bool read = shouldRead(request);
		if (!read) {
			return Void();
		}
		return fun(this, request);
	}
};

const StringRef StorageServer::CurrentRunningFetchKeys::emptyString = LiteralStringRef("");
const KeyRangeRef StorageServer::CurrentRunningFetchKeys::emptyKeyRange =
    KeyRangeRef(StorageServer::CurrentRunningFetchKeys::emptyString,
                StorageServer::CurrentRunningFetchKeys::emptyString);

// If and only if key:=value is in (storage+versionedData),    // NOT ACTUALLY: and key < allKeys.end,
//   and H(key) < |key+value|/bytesPerSample,
//     let sampledSize = max(|key+value|,bytesPerSample)
//     persistByteSampleKeys.begin()+key := sampledSize is in storage
//     (key,sampledSize) is in byteSample

// So P(key is sampled) * sampledSize == |key+value|

void StorageServer::byteSampleApplyMutation(MutationRef const& m, Version ver) {
	if (m.type == MutationRef::ClearRange)
		byteSampleApplyClear(KeyRangeRef(m.param1, m.param2), ver);
	else if (m.type == MutationRef::SetValue)
		byteSampleApplySet(KeyValueRef(m.param1, m.param2), ver);
	else
		ASSERT(false); // Mutation of unknown type modfying byte sample
}

// watchMap Operations
Reference<ServerWatchMetadata> StorageServer::getWatchMetadata(KeyRef key) const {
	const auto it = watchMap.find(key);
	if (it == watchMap.end())
		return Reference<ServerWatchMetadata>();
	return it->second;
}

KeyRef StorageServer::setWatchMetadata(Reference<ServerWatchMetadata> metadata) {
	KeyRef keyRef = metadata->key.contents();

	watchMap[keyRef] = metadata;
	return keyRef;
}

void StorageServer::deleteWatchMetadata(KeyRef key) {
	watchMap.erase(key);
}

void StorageServer::clearWatchMetadata() {
	watchMap.clear();
}

#ifndef __INTEL_COMPILER
#pragma endregion
#endif

/////////////////////////////////// Validation ///////////////////////////////////////
#ifndef __INTEL_COMPILER
#pragma region Validation
#endif
bool validateRange(StorageServer::VersionedData::ViewAtVersion const& view,
                   KeyRangeRef range,
                   Version version,
                   UID id,
                   Version minInsertVersion) {
	// * Nonoverlapping: No clear overlaps a set or another clear, or adjoins another clear.
	// * Old mutations are erased: All items in versionedData.atLatest() have insertVersion() > durableVersion()

	//TraceEvent("ValidateRange", id).detail("KeyBegin", range.begin).detail("KeyEnd", range.end).detail("Version", version);
	KeyRef k;
	bool ok = true;
	bool kIsClear = false;
	auto i = view.lower_bound(range.begin);
	if (i != view.begin())
		--i;
	for (; i != view.end() && i.key() < range.end; ++i) {
		ASSERT(i.insertVersion() > minInsertVersion);
		if (kIsClear && i->isClearTo() ? i.key() <= k : i.key() < k) {
			TraceEvent(SevError, "InvalidRange", id)
			    .detail("Key1", k)
			    .detail("Key2", i.key())
			    .detail("Version", version);
			ok = false;
		}
		// ASSERT( i.key() >= k );
		kIsClear = i->isClearTo();
		k = kIsClear ? i->getEndKey() : i.key();
	}
	return ok;
}

void validate(StorageServer* data, bool force = false) {
	try {
		if (force || (EXPENSIVE_VALIDATION)) {
			data->newestAvailableVersion.validateCoalesced();
			data->newestDirtyVersion.validateCoalesced();

			for (auto s = data->shards.ranges().begin(); s != data->shards.ranges().end(); ++s) {
				ASSERT(s->value()->keys == s->range());
				ASSERT(!s->value()->keys.empty());
			}

			for (auto s = data->shards.ranges().begin(); s != data->shards.ranges().end(); ++s)
				if (s->value()->isReadable()) {
					auto ar = data->newestAvailableVersion.intersectingRanges(s->range());
					for (auto a = ar.begin(); a != ar.end(); ++a)
						ASSERT(a->value() == latestVersion);
				}

			// * versionedData contains versions [storageVersion(), version.get()].  It might also contain version
			// (version.get()+1), in which changeDurableVersion may be deleting ghosts, and/or it might
			//      contain later versions if applyUpdate is on the stack.
			ASSERT(data->data().getOldestVersion() == data->storageVersion());
			ASSERT(data->data().getLatestVersion() == data->version.get() ||
			       data->data().getLatestVersion() == data->version.get() + 1 ||
			       (data->debug_inApplyUpdate && data->data().getLatestVersion() > data->version.get()));

			auto latest = data->data().atLatest();

			// * Old shards are erased: versionedData.atLatest() has entries (sets or clear *begins*) only for keys in
			// readable or adding,transferred shards.
			for (auto s = data->shards.ranges().begin(); s != data->shards.ranges().end(); ++s) {
				ShardInfo* shard = s->value().getPtr();
				if (!shard->isInVersionedData()) {
					if (latest.lower_bound(s->begin()) != latest.lower_bound(s->end())) {
						TraceEvent(SevError, "VF", data->thisServerID)
						    .detail("LastValidTime", data->debug_lastValidateTime)
						    .detail("KeyBegin", s->begin())
						    .detail("KeyEnd", s->end())
						    .detail("FirstKey", latest.lower_bound(s->begin()).key())
						    .detail("FirstInsertV", latest.lower_bound(s->begin()).insertVersion());
					}
					ASSERT(latest.lower_bound(s->begin()) == latest.lower_bound(s->end()));
				}
			}

			latest.validate();
			validateRange(latest, allKeys, data->version.get(), data->thisServerID, data->durableVersion.get());

			data->debug_lastValidateTime = now();
		}
	} catch (...) {
		TraceEvent(SevError, "ValidationFailure", data->thisServerID)
		    .detail("LastValidTime", data->debug_lastValidateTime);
		throw;
	}
}
#ifndef __INTEL_COMPILER
#pragma endregion
#endif

void updateProcessStats(StorageServer* self) {
	if (g_network->isSimulated()) {
		// diskUsage and cpuUsage are not relevant in the simulator,
		// and relying on the actual values could break seed determinism
		self->cpuUsage = 100.0;
		self->diskUsage = 100.0;
		return;
	}

	SystemStatistics sysStats = getSystemStatistics();
	if (sysStats.initialized) {
		self->cpuUsage = 100 * sysStats.processCPUSeconds / sysStats.elapsed;
		self->diskUsage = 100 * std::max(0.0, (sysStats.elapsed - sysStats.processDiskIdleSeconds) / sysStats.elapsed);
	}
}

///////////////////////////////////// Queries /////////////////////////////////
#ifndef __INTEL_COMPILER
#pragma region Queries
#endif

ACTOR Future<Version> waitForVersionActor(StorageServer* data, Version version, SpanID spanContext) {
	state Span span("SS.WaitForVersion"_loc, { spanContext });
	choose {
		when(wait(data->version.whenAtLeast(version))) {
			// FIXME: A bunch of these can block with or without the following delay 0.
			// wait( delay(0) );  // don't do a whole bunch of these at once
			if (version < data->oldestVersion.get())
				throw transaction_too_old(); // just in case
			return version;
		}
		when(wait(delay(SERVER_KNOBS->FUTURE_VERSION_DELAY))) {
			if (deterministicRandom()->random01() < 0.001)
				TraceEvent(SevWarn, "ShardServerFutureVersion1000x", data->thisServerID)
				    .detail("Version", version)
				    .detail("MyVersion", data->version.get())
				    .detail("ServerID", data->thisServerID);
			throw future_version();
		}
	}
}

Future<Version> waitForVersion(StorageServer* data, Version version, SpanID spanContext) {
	if (version == latestVersion) {
		version = std::max(Version(1), data->version.get());
	}

	if (version < data->oldestVersion.get() || version <= 0) {
		return transaction_too_old();
	} else if (version <= data->version.get()) {
		return version;
	}

	if ((data->behind || data->versionBehind) && version > data->version.get()) {
		return process_behind();
	}

	if (deterministicRandom()->random01() < 0.001) {
		TraceEvent("WaitForVersion1000x").log();
	}
	return waitForVersionActor(data, version, spanContext);
}

ACTOR Future<Version> waitForVersionNoTooOld(StorageServer* data, Version version) {
	// This could become an Actor transparently, but for now it just does the lookup
	if (version == latestVersion)
		version = std::max(Version(1), data->version.get());
	if (version <= data->version.get())
		return version;
	choose {
		when(wait(data->version.whenAtLeast(version))) { return version; }
		when(wait(delay(SERVER_KNOBS->FUTURE_VERSION_DELAY))) {
			if (deterministicRandom()->random01() < 0.001)
				TraceEvent(SevWarn, "ShardServerFutureVersion1000x", data->thisServerID)
				    .detail("Version", version)
				    .detail("MyVersion", data->version.get())
				    .detail("ServerID", data->thisServerID);
			throw future_version();
		}
	}
}

ACTOR Future<Void> getValueQ(StorageServer* data, GetValueRequest req) {
	state int64_t resultSize = 0;
	Span span("SS:getValue"_loc, { req.spanContext });
	span.addTag("key"_sr, req.key);
	// Temporarily disabled -- this path is hit a lot
	// getCurrentLineage()->modify(&TransactionLineage::txID) = req.spanContext.first();

	std::cout << "GetValueReq: " << req.key.toString() << std::endl;
	try {
		++data->counters.getValueQueries;
		++data->counters.allQueries;
		++data->readQueueSizeMetric;
		data->maxQueryQueue = std::max<int>(
		    data->maxQueryQueue, data->counters.allQueries.getValue() - data->counters.finishedQueries.getValue());

		// Active load balancing runs at a very high priority (to obtain accurate queue lengths)
		// so we need to downgrade here
		wait(data->getQueryDelay());

		if (req.debugID.present())
			g_traceBatch.addEvent("GetValueDebug",
			                      req.debugID.get().first(),
			                      "getValueQ.DoRead"); //.detail("TaskID", g_network->getCurrentTask());

		state Optional<Value> v;
		state Version version = wait(waitForVersion(data, req.version, req.spanContext));
		if (req.debugID.present())
			g_traceBatch.addEvent("GetValueDebug",
			                      req.debugID.get().first(),
			                      "getValueQ.AfterVersion"); //.detail("TaskID", g_network->getCurrentTask());

		state uint64_t changeCounter = data->shardChangeCounter;

		if (!data->shards[req.key]->isReadable()) {
			//TraceEvent("WrongShardServer", data->thisServerID).detail("Key", req.key).detail("Version", version).detail("In", "getValueQ");
			throw wrong_shard_server();
		}

		state int path = 0;
		auto i = data->data().at(version).lastLessOrEqual(req.key);
		if (i && i->isValue() && i.key() == req.key) {
			v = (Value)i->getValue();
			path = 1;
		} else if (!i || !i->isClearTo() || i->getEndKey() <= req.key) {
			path = 2;
			Optional<Value> vv = wait(data->storage.readValue(req.key, IKeyValueStore::ReadType::NORMAL, req.debugID));
			// Validate that while we were reading the data we didn't lose the version or shard
			if (version < data->storageVersion()) {
				TEST(true); // transaction_too_old after readValue
				throw transaction_too_old();
			}
			data->checkChangeCounter(changeCounter, req.key);
			v = vv;
		}

		DEBUG_MUTATION("ShardGetValue",
		               version,
		               MutationRef(MutationRef::DebugKey, req.key, v.present() ? v.get() : LiteralStringRef("<null>")),
		               data->thisServerID);
		DEBUG_MUTATION("ShardGetPath",
		               version,
		               MutationRef(MutationRef::DebugKey,
		                           req.key,
		                           path == 0   ? LiteralStringRef("0")
		                           : path == 1 ? LiteralStringRef("1")
		                                       : LiteralStringRef("2")),
		               data->thisServerID);

		/*
		StorageMetrics m;
		m.bytesPerKSecond = req.key.size() + (v.present() ? v.get().size() : 0);
		m.iosPerKSecond = 1;
		data->metrics.notify(req.key, m);
		*/

		if (v.present()) {
			++data->counters.rowsQueried;
			resultSize = v.get().size();
			data->counters.bytesQueried += resultSize;
		} else {
			++data->counters.emptyQueries;
		}

		if (SERVER_KNOBS->READ_SAMPLING_ENABLED) {
			// If the read yields no value, randomly sample the empty read.
			int64_t bytesReadPerKSecond =
			    v.present() ? std::max((int64_t)(req.key.size() + v.get().size()), SERVER_KNOBS->EMPTY_READ_PENALTY)
			                : SERVER_KNOBS->EMPTY_READ_PENALTY;
			data->metrics.notifyBytesReadPerKSecond(req.key, bytesReadPerKSecond);
		}

		if (req.debugID.present())
			g_traceBatch.addEvent("GetValueDebug",
			                      req.debugID.get().first(),
			                      "getValueQ.AfterRead"); //.detail("TaskID", g_network->getCurrentTask());

		// Check if the desired key might be cached
		auto cached = data->cachedRangeMap[req.key];
		// if (cached)
		//	TraceEvent(SevDebug, "SSGetValueCached").detail("Key", req.key);

		GetValueReply reply(v, cached);
		reply.penalty = data->getPenalty();
		req.reply.send(reply);
	} catch (Error& e) {
		if (!canReplyWith(e))
			throw;
		data->sendErrorWithPenalty(req.reply, e, data->getPenalty());
	}

	data->transactionTagCounter.addRequest(req.tags, resultSize);

	++data->counters.finishedQueries;
	--data->readQueueSizeMetric;

	double duration = g_network->timer() - req.requestTime();
	data->counters.readLatencySample.addMeasurement(duration);
	if (data->latencyBandConfig.present()) {
		int maxReadBytes =
		    data->latencyBandConfig.get().readConfig.maxReadBytes.orDefault(std::numeric_limits<int>::max());
		data->counters.readLatencyBands.addMeasurement(duration, resultSize > maxReadBytes);
	}

	return Void();
};

// Pessimistic estimate the number of overhead bytes used by each
// watch. Watch key references are stored in an AsyncMap<Key,bool>, and actors
// must be kept alive until the watch is finished.
extern size_t WATCH_OVERHEAD_WATCHQ, WATCH_OVERHEAD_WATCHIMPL;

ACTOR Future<Version> watchWaitForValueChange(StorageServer* data, SpanID parent, KeyRef key) {
	state Location spanLocation = "SS:watchWaitForValueChange"_loc;
	state Span span(spanLocation, { parent });
	state Reference<ServerWatchMetadata> metadata = data->getWatchMetadata(key);

	if (metadata->debugID.present())
		g_traceBatch.addEvent("WatchValueDebug",
		                      metadata->debugID.get().first(),
		                      "watchValueSendReply.Before"); //.detail("TaskID", g_network->getCurrentTask());

	wait(success(waitForVersionNoTooOld(data, metadata->version)));
	if (metadata->debugID.present())
		g_traceBatch.addEvent("WatchValueDebug",
		                      metadata->debugID.get().first(),
		                      "watchValueSendReply.AfterVersion"); //.detail("TaskID", g_network->getCurrentTask());

	state Version minVersion = data->data().latestVersion;
	state Future<Void> watchFuture = data->watches.onChange(metadata->key);
	loop {
		try {
			metadata = data->getWatchMetadata(key);
			state Version latest = data->version.get();
			TEST(latest >= minVersion &&
			     latest < data->data().latestVersion); // Starting watch loop with latestVersion > data->version
			GetValueRequest getReq(span.context, metadata->key, latest, metadata->tags, metadata->debugID);
			state Future<Void> getValue = getValueQ(
			    data, getReq); // we are relying on the delay zero at the top of getValueQ, if removed we need one here
			GetValueReply reply = wait(getReq.reply.getFuture());
			span = Span(spanLocation, parent);

			if (reply.error.present()) {
				ASSERT(reply.error.get().code() != error_code_future_version);
				throw reply.error.get();
			}
			if (BUGGIFY) {
				throw transaction_too_old();
			}

			DEBUG_MUTATION(
			    "ShardWatchValue",
			    latest,
			    MutationRef(MutationRef::DebugKey,
			                metadata->key,
			                reply.value.present() ? StringRef(reply.value.get()) : LiteralStringRef("<null>")),
			    data->thisServerID);

			if (metadata->debugID.present())
				g_traceBatch.addEvent(
				    "WatchValueDebug",
				    metadata->debugID.get().first(),
				    "watchValueSendReply.AfterRead"); //.detail("TaskID", g_network->getCurrentTask());

			if (reply.value != metadata->value && latest >= metadata->version) {
				return latest; // fire watch
			}

			if (data->watchBytes > SERVER_KNOBS->MAX_STORAGE_SERVER_WATCH_BYTES) {
				TEST(true); // Too many watches, reverting to polling
				throw watch_cancelled();
			}

			state int64_t watchBytes =
			    (metadata->key.expectedSize() + metadata->value.expectedSize() + key.expectedSize() +
			     sizeof(Reference<ServerWatchMetadata>) + sizeof(ServerWatchMetadata) + WATCH_OVERHEAD_WATCHIMPL);

			data->watchBytes += watchBytes;
			try {
				if (latest < minVersion) {
					// If the version we read is less than minVersion, then we may fail to be notified of any changes
					// that occur up to or including minVersion To prevent that, we'll check the key again once the
					// version reaches our minVersion
					watchFuture = watchFuture || data->version.whenAtLeast(minVersion);
				}
				if (BUGGIFY) {
					// Simulate a trigger on the watch that results in the loop going around without the value changing
					watchFuture = watchFuture || delay(deterministicRandom()->random01());
				}
				wait(watchFuture);
				data->watchBytes -= watchBytes;
			} catch (Error& e) {
				data->watchBytes -= watchBytes;
				throw;
			}
		} catch (Error& e) {
			if (e.code() != error_code_transaction_too_old) {
				throw e;
			}

			TEST(true); // Reading a watched key failed with transaction_too_old
		}

		watchFuture = data->watches.onChange(metadata->key);
		wait(data->version.whenAtLeast(data->data().latestVersion));
	}
}

void checkCancelWatchImpl(StorageServer* data, WatchValueRequest req) {
	Reference<ServerWatchMetadata> metadata = data->getWatchMetadata(req.key.contents());
	if (metadata.isValid() && metadata->versionPromise.getFutureReferenceCount() == 1) {
		// last watch timed out so cancel watch_impl and delete key from the map
		data->deleteWatchMetadata(req.key.contents());
		metadata->watch_impl.cancel();
	}
}

ACTOR Future<Void> watchValueSendReply(StorageServer* data,
                                       WatchValueRequest req,
                                       Future<Version> resp,
                                       SpanID spanContext) {
	state Span span("SS:watchValue"_loc, { spanContext });
	state double startTime = now();
	++data->counters.watchQueries;
	++data->numWatches;
	data->watchBytes += WATCH_OVERHEAD_WATCHQ;

	loop {
		double timeoutDelay = -1;
		if (data->noRecentUpdates.get()) {
			timeoutDelay = std::max(CLIENT_KNOBS->FAST_WATCH_TIMEOUT - (now() - startTime), 0.0);
		} else if (!BUGGIFY) {
			timeoutDelay = std::max(CLIENT_KNOBS->WATCH_TIMEOUT - (now() - startTime), 0.0);
		}

		try {
			choose {
				when(Version ver = wait(resp)) {
					// fire watch
					req.reply.send(WatchValueReply{ ver });
					checkCancelWatchImpl(data, req);
					--data->numWatches;
					data->watchBytes -= WATCH_OVERHEAD_WATCHQ;
					return Void();
				}
				when(wait(timeoutDelay < 0 ? Never() : delay(timeoutDelay))) {
					// watch timed out
					data->sendErrorWithPenalty(req.reply, timed_out(), data->getPenalty());
					checkCancelWatchImpl(data, req);
					--data->numWatches;
					data->watchBytes -= WATCH_OVERHEAD_WATCHQ;
					return Void();
				}
				when(wait(data->noRecentUpdates.onChange())) {}
			}
		} catch (Error& e) {
			data->watchBytes -= WATCH_OVERHEAD_WATCHQ;
			checkCancelWatchImpl(data, req);
			--data->numWatches;

			if (!canReplyWith(e))
				throw e;
			data->sendErrorWithPenalty(req.reply, e, data->getPenalty());
			return Void();
		}
	}
}

ACTOR Future<Void> changeFeedPopQ(StorageServer* self, ChangeFeedPopRequest req) {
	wait(delay(0));

	TraceEvent(SevDebug, "ChangeFeedPopQuery", self->thisServerID)
	    .detail("RangeID", req.rangeID.printable())
	    .detail("Version", req.version)
	    .detail("Range", req.range.toString());

	if (!self->isReadable(req.range)) {
		req.reply.sendError(wrong_shard_server());
		return Void();
	}
	auto feed = self->uidChangeFeed.find(req.rangeID);
	if (feed == self->uidChangeFeed.end()) {
		req.reply.sendError(unknown_change_feed());
		return Void();
	}
	if (req.version - 1 > feed->second->emptyVersion) {
		feed->second->emptyVersion = req.version - 1;
		while (!feed->second->mutations.empty() && feed->second->mutations.front().version < req.version) {
			feed->second->mutations.pop_front();
		}
		if (feed->second->storageVersion != invalidVersion) {
			self->storage.clearRange(KeyRangeRef(changeFeedDurableKey(feed->second->id, 0),
			                                     changeFeedDurableKey(feed->second->id, req.version)));
			if (req.version > feed->second->storageVersion) {
				feed->second->storageVersion = invalidVersion;
				feed->second->durableVersion = invalidVersion;
			}
			wait(self->durableVersion.whenAtLeast(self->storageVersion() + 1));
		}
	}
	req.reply.send(Void());
	return Void();
}

ACTOR Future<Void> overlappingChangeFeedsQ(StorageServer* data, OverlappingChangeFeedsRequest req) {
	wait(delay(0));
	wait(data->version.whenAtLeast(req.minVersion));

	if (!data->isReadable(req.range)) {
		req.reply.sendError(wrong_shard_server());
		return Void();
	}

	auto ranges = data->keyChangeFeed.intersectingRanges(req.range);
	std::map<Key, std::pair<KeyRange, bool>> rangeIds;
	for (auto r : ranges) {
		for (auto& it : r.value()) {
			rangeIds[it->id] = std::make_pair(it->range, it->stopped);
		}
	}
	OverlappingChangeFeedsReply reply;
	for (auto& it : rangeIds) {
		reply.rangeIds.push_back(OverlappingChangeFeedEntry(it.first, it.second.first, it.second.second));
	}
	req.reply.send(reply);
	return Void();
}

MutationsAndVersionRef filterMutationsInverted(Arena& arena, MutationsAndVersionRef const& m, KeyRange const& range) {
	Optional<VectorRef<MutationRef>> modifiedMutations;
	for (int i = 0; i < m.mutations.size(); i++) {
		if (m.mutations[i].type == MutationRef::SetValue) {
			if (modifiedMutations.present() && !range.contains(m.mutations[i].param1)) {
				modifiedMutations.get().push_back(arena, m.mutations[i]);
			}
			if (!modifiedMutations.present() && range.contains(m.mutations[i].param1)) {
				modifiedMutations = m.mutations.slice(0, i);
				arena.dependsOn(range.arena());
			}
		} else {
			ASSERT(m.mutations[i].type == MutationRef::ClearRange);
			if (!modifiedMutations.present() &&
			    ((m.mutations[i].param1 < range.begin && m.mutations[i].param2 > range.begin) ||
			     (m.mutations[i].param2 > range.end && m.mutations[i].param1 < range.end))) {
				modifiedMutations = m.mutations.slice(0, i);
				arena.dependsOn(range.arena());
			}
			if (modifiedMutations.present()) {
				if (m.mutations[i].param1 < range.begin) {
					modifiedMutations.get().push_back(arena,
					                                  MutationRef(MutationRef::ClearRange,
					                                              m.mutations[i].param1,
					                                              std::min(range.begin, m.mutations[i].param2)));
				}
				if (m.mutations[i].param2 > range.end) {
					modifiedMutations.get().push_back(arena,
					                                  MutationRef(MutationRef::ClearRange,
					                                              std::max(range.end, m.mutations[i].param1),
					                                              m.mutations[i].param2));
				}
			}
		}
	}
	if (modifiedMutations.present()) {
		return MutationsAndVersionRef(modifiedMutations.get(), m.version, m.knownCommittedVersion);
	}
	return m;
}

MutationsAndVersionRef filterMutations(Arena& arena,
                                       MutationsAndVersionRef const& m,
                                       KeyRange const& range,
                                       bool inverted) {
	if (m.mutations.size() == 1 && m.mutations.back().param1 == lastEpochEndPrivateKey) {
		return m;
	}

	if (inverted) {
		return filterMutationsInverted(arena, m, range);
	}

	Optional<VectorRef<MutationRef>> modifiedMutations;
	for (int i = 0; i < m.mutations.size(); i++) {
		if (m.mutations[i].type == MutationRef::SetValue) {
			if (modifiedMutations.present() && range.contains(m.mutations[i].param1)) {
				modifiedMutations.get().push_back(arena, m.mutations[i]);
			}
			if (!modifiedMutations.present() && !range.contains(m.mutations[i].param1)) {
				modifiedMutations = m.mutations.slice(0, i);
				arena.dependsOn(range.arena());
			}
		} else {
			ASSERT(m.mutations[i].type == MutationRef::ClearRange);
			if (!modifiedMutations.present() &&
			    (m.mutations[i].param1 < range.begin || m.mutations[i].param2 > range.end)) {
				modifiedMutations = m.mutations.slice(0, i);
				arena.dependsOn(range.arena());
			}
			if (modifiedMutations.present()) {
				if (m.mutations[i].param1 < range.end && range.begin < m.mutations[i].param2) {
					modifiedMutations.get().push_back(arena,
					                                  MutationRef(MutationRef::ClearRange,
					                                              std::max(range.begin, m.mutations[i].param1),
					                                              std::min(range.end, m.mutations[i].param2)));
				}
			}
		}
	}
	if (modifiedMutations.present()) {
		return MutationsAndVersionRef(modifiedMutations.get(), m.version, m.knownCommittedVersion);
	}
	return m;
}

ACTOR Future<std::pair<ChangeFeedStreamReply, bool>> getChangeFeedMutations(StorageServer* data,
                                                                            ChangeFeedStreamRequest req,
                                                                            bool inverted) {
	state ChangeFeedStreamReply reply;
	state ChangeFeedStreamReply memoryReply;
	state int remainingLimitBytes = CLIENT_KNOBS->REPLY_BYTE_LIMIT;
	state int remainingDurableBytes = CLIENT_KNOBS->REPLY_BYTE_LIMIT;

	if (data->version.get() < req.begin) {
		wait(data->version.whenAtLeast(req.begin));
	}
	state uint64_t changeCounter = data->shardChangeCounter;
	if (!inverted && !data->isReadable(req.range)) {
		throw wrong_shard_server();
	}

	auto feed = data->uidChangeFeed.find(req.rangeID);
	if (feed == data->uidChangeFeed.end()) {
		throw unknown_change_feed();
	}

	// We must copy the mutationDeque when fetching the durable bytes in case mutations are popped from memory while
	// waiting for the results
	state Version dequeVersion = data->version.get();
	state Version dequeKnownCommit = data->knownCommittedVersion;

	if (req.end > feed->second->emptyVersion + 1) {
		for (auto& it : feed->second->mutations) {
			if (it.version >= req.end || it.version > dequeVersion || remainingLimitBytes <= 0) {
				break;
			}
			if (it.version >= req.begin) {
				memoryReply.arena.dependsOn(it.arena());
				auto m = filterMutations(memoryReply.arena, it, req.range, inverted);
				memoryReply.mutations.push_back(memoryReply.arena, m);
				remainingLimitBytes -= sizeof(MutationsAndVersionRef) + m.expectedSize();
			}
		}
	}

	if (req.end > feed->second->emptyVersion + 1 && feed->second->durableVersion != invalidVersion &&
	    req.begin <= feed->second->durableVersion) {
		RangeResult res = wait(data->storage.readRange(
		    KeyRangeRef(changeFeedDurableKey(req.rangeID, std::max(req.begin, feed->second->emptyVersion)),
		                changeFeedDurableKey(req.rangeID, req.end)),
		    1 << 30,
		    remainingDurableBytes));

		if (!req.range.empty()) {
			data->checkChangeCounter(changeCounter, req.range);
		}

		Version lastVersion = req.begin - 1;
		for (auto& kv : res) {
			Key id;
			Version version, knownCommittedVersion;
			Standalone<VectorRef<MutationRef>> mutations;
			std::tie(id, version) = decodeChangeFeedDurableKey(kv.key);
			std::tie(mutations, knownCommittedVersion) = decodeChangeFeedDurableValue(kv.value);
			reply.arena.dependsOn(mutations.arena());
			auto m = filterMutations(
			    reply.arena, MutationsAndVersionRef(mutations, version, knownCommittedVersion), req.range, inverted);
			reply.mutations.push_back(reply.arena, m);
			remainingDurableBytes -=
			    sizeof(KeyValueRef) +
			    kv.expectedSize(); // This is tracking the size on disk rather than the reply size
			                       // because we cannot add mutations from memory if there are potentially more on disk
			lastVersion = version;
		}
		if (remainingDurableBytes > 0) {
			reply.arena.dependsOn(memoryReply.arena);
			auto it = memoryReply.mutations.begin();
			int totalCount = memoryReply.mutations.size();
			while (it != memoryReply.mutations.end() && it->version <= lastVersion) {
				++it;
				--totalCount;
			}
			reply.mutations.append(reply.arena, it, totalCount);
		}
	} else {
		reply = memoryReply;
	}

	Version finalVersion = std::min(req.end - 1, dequeVersion);
	if ((reply.mutations.empty() || reply.mutations.back().version < finalVersion) && remainingLimitBytes > 0 &&
	    remainingDurableBytes > 0) {
		reply.mutations.push_back(
		    reply.arena, MutationsAndVersionRef(finalVersion, finalVersion == dequeVersion ? dequeKnownCommit : 0));
	}

	if (MUTATION_TRACKING_ENABLED) {
		for (auto& mutations : reply.mutations) {
			for (auto& m : mutations.mutations) {
				DEBUG_MUTATION("ChangeFeedRead", mutations.version, m, data->thisServerID)
				    .detail("ChangeFeedID", req.rangeID)
				    .detail("ReqBegin", req.begin)
				    .detail("ReqEnd", req.end)
				    .detail("ReqRange", req.range);
			}
		}
	}

	return std::make_pair(reply, remainingLimitBytes > 0 && remainingDurableBytes > 0);
}

ACTOR Future<Void> localChangeFeedStream(StorageServer* data,
                                         PromiseStream<Standalone<MutationsAndVersionRef>> results,
                                         Key rangeID,
                                         Version begin,
                                         Version end,
                                         KeyRange range) {
	try {
		loop {
			state ChangeFeedStreamRequest feedRequest;
			feedRequest.rangeID = rangeID;
			feedRequest.begin = begin;
			feedRequest.end = end;
			feedRequest.range = range;
			state std::pair<ChangeFeedStreamReply, bool> feedReply =
			    wait(getChangeFeedMutations(data, feedRequest, true));
			begin = feedReply.first.mutations.back().version + 1;
			state int resultLoc = 0;
			while (resultLoc < feedReply.first.mutations.size()) {
				if (feedReply.first.mutations[resultLoc].mutations.size() ||
				    feedReply.first.mutations[resultLoc].version == end - 1) {
					wait(results.onEmpty());
					results.send(feedReply.first.mutations[resultLoc]);
				}
				resultLoc++;
			}

			if (begin == end) {
				return Void();
			}
		}
	} catch (Error& e) {
		TraceEvent(SevError, "LocalChangeFeedError", data->thisServerID).error(e);
		throw;
	}
}

ACTOR Future<Void> changeFeedStreamQ(StorageServer* data, ChangeFeedStreamRequest req) {
	state Span span("SS:getChangeFeedStream"_loc, { req.spanContext });
	state bool atLatest = false;
	state UID streamUID = deterministicRandom()->randomUniqueID();
	state bool removeUID = false;
	state Optional<Version> blockedVersion;
	req.reply.setByteLimit(SERVER_KNOBS->RANGESTREAM_LIMIT_BYTES);

	wait(delay(0, TaskPriority::DefaultEndpoint));

	try {
		loop {
			Future<Void> onReady = req.reply.onReady();
			if (atLatest && !onReady.isReady()) {
				data->changeFeedClientVersions[req.reply.getEndpoint().getPrimaryAddress()][streamUID] =
				    blockedVersion.present() ? blockedVersion.get() : data->prevVersion;
				removeUID = true;
			}
			wait(onReady);
			state Future<std::pair<ChangeFeedStreamReply, bool>> feedReplyFuture =
			    getChangeFeedMutations(data, req, false);
			if (atLatest && !removeUID && !feedReplyFuture.isReady()) {
				data->changeFeedClientVersions[req.reply.getEndpoint().getPrimaryAddress()][streamUID] =
				    blockedVersion.present() ? blockedVersion.get() : data->prevVersion;
				removeUID = true;
			}
			std::pair<ChangeFeedStreamReply, bool> _feedReply = wait(feedReplyFuture);
			ChangeFeedStreamReply feedReply = _feedReply.first;
			bool gotAll = _feedReply.second;

			req.begin = feedReply.mutations.back().version + 1;
			if (!atLatest && gotAll) {
				atLatest = true;
			}
			auto& clientVersions = data->changeFeedClientVersions[req.reply.getEndpoint().getPrimaryAddress()];
			Version minVersion = removeUID ? data->version.get() : data->prevVersion;
			if (removeUID) {
				data->changeFeedClientVersions[req.reply.getEndpoint().getPrimaryAddress()].erase(streamUID);
				removeUID = false;
			}

			for (auto& it : clientVersions) {
				minVersion = std::min(minVersion, it.second);
			}
			feedReply.atLatestVersion = atLatest;
			feedReply.minStreamVersion = gotAll ? minVersion : feedReply.mutations.back().version;
			req.reply.send(feedReply);
			if (feedReply.mutations.back().version == req.end - 1) {
				req.reply.sendError(end_of_stream());
				return Void();
			}
			if (gotAll) {
				blockedVersion = Optional<Version>();
				auto feed = data->uidChangeFeed.find(req.rangeID);
				if (feed == data->uidChangeFeed.end() || feed->second->removing) {
					req.reply.sendError(unknown_change_feed());
					return Void();
				}
				choose {
					when(wait(feed->second->newMutations.onTrigger())) {
					} // FIXME: check that this is triggered when the range is moved to a different
					  // server, also check that the stream is closed
					when(wait(req.end == std::numeric_limits<Version>::max() ? Future<Void>(Never())
					                                                         : data->version.whenAtLeast(req.end))) {}
					when(wait(delay(5.0))) {} // TODO REMOVE this once empty version logic is fully implemented
				}
				auto feed = data->uidChangeFeed.find(req.rangeID);
				if (feed == data->uidChangeFeed.end() || feed->second->removing) {
					req.reply.sendError(unknown_change_feed());
					return Void();
				}
			} else {
				blockedVersion = feedReply.mutations.back().version;
			}
		}
	} catch (Error& e) {
		auto it = data->changeFeedClientVersions.find(req.reply.getEndpoint().getPrimaryAddress());
		if (it != data->changeFeedClientVersions.end()) {
			if (removeUID) {
				it->second.erase(streamUID);
			}
			if (it->second.empty()) {
				data->changeFeedClientVersions.erase(it);
			}
		}
		if (e.code() != error_code_operation_obsolete) {
			if (!canReplyWith(e))
				throw;
			req.reply.sendError(e);
		}
	}
	return Void();
}

ACTOR Future<Void> changeFeedVersionUpdateQ(StorageServer* data, ChangeFeedVersionUpdateRequest req) {
	wait(data->version.whenAtLeast(req.minVersion));
	wait(delay(0));
	auto& clientVersions = data->changeFeedClientVersions[req.reply.getEndpoint().getPrimaryAddress()];
	Version minVersion = data->version.get();
	for (auto& it : clientVersions) {
		minVersion = std::min(minVersion, it.second);
	}
	req.reply.send(ChangeFeedVersionUpdateReply(minVersion));
	return Void();
}

#ifdef NO_INTELLISENSE
size_t WATCH_OVERHEAD_WATCHQ =
    sizeof(WatchValueSendReplyActorState<WatchValueSendReplyActor>) + sizeof(WatchValueSendReplyActor);
size_t WATCH_OVERHEAD_WATCHIMPL =
    sizeof(WatchWaitForValueChangeActorState<WatchWaitForValueChangeActor>) + sizeof(WatchWaitForValueChangeActor);
#else
size_t WATCH_OVERHEAD_WATCHQ = 0; // only used in IDE so value is irrelevant
size_t WATCH_OVERHEAD_WATCHIMPL = 0;
#endif

ACTOR Future<Void> getShardState_impl(StorageServer* data, GetShardStateRequest req) {
	ASSERT(req.mode != GetShardStateRequest::NO_WAIT);

	loop {
		std::vector<Future<Void>> onChange;

		for (auto t : data->shards.intersectingRanges(req.keys)) {
			if (!t.value()->assigned()) {
				onChange.push_back(delay(SERVER_KNOBS->SHARD_READY_DELAY));
				break;
			}

			if (req.mode == GetShardStateRequest::READABLE && !t.value()->isReadable())
				onChange.push_back(t.value()->adding->readWrite.getFuture());

			if (req.mode == GetShardStateRequest::FETCHING && !t.value()->isFetched())
				onChange.push_back(t.value()->adding->fetchComplete.getFuture());
		}

		if (!onChange.size()) {
			req.reply.send(GetShardStateReply{ data->version.get(), data->durableVersion.get() });
			return Void();
		}

		wait(waitForAll(onChange));
		wait(delay(0)); // onChange could have been triggered by cancellation, let things settle before rechecking
	}
}

ACTOR Future<Void> getShardStateQ(StorageServer* data, GetShardStateRequest req) {
	choose {
		when(wait(getShardState_impl(data, req))) {}
		when(wait(delay(g_network->isSimulated() ? 10 : 60))) {
			data->sendErrorWithPenalty(req.reply, timed_out(), data->getPenalty());
		}
	}
	return Void();
}

void merge(Arena& arena,
           VectorRef<KeyValueRef, VecSerStrategy::String>& output,
           VectorRef<KeyValueRef> const& vm_output,
           RangeResult const& base,
           int& vCount,
           int limit,
           bool stopAtEndOfBase,
           int& pos,
           int limitBytes = 1 << 30)
// Combines data from base (at an older version) with sets from newer versions in [start, end) and appends the first (up
// to) |limit| rows to output If limit<0, base and output are in descending order, and start->key()>end->key(), but
// start is still inclusive and end is exclusive
{
	ASSERT(limit != 0);
	// Add a dependency of the new arena on the result from the KVS so that we don't have to copy any of the KVS
	// results.
	arena.dependsOn(base.arena());

	bool forward = limit > 0;
	if (!forward)
		limit = -limit;
	int adjustedLimit = limit + output.size();
	int accumulatedBytes = 0;
	KeyValueRef const* baseStart = base.begin();
	KeyValueRef const* baseEnd = base.end();
	while (baseStart != baseEnd && vCount > 0 && output.size() < adjustedLimit && accumulatedBytes < limitBytes) {
		if (forward ? baseStart->key < vm_output[pos].key : baseStart->key > vm_output[pos].key) {
			output.push_back(arena, *baseStart++);
		} else {
			output.push_back_deep(arena, vm_output[pos]);
			if (baseStart->key == vm_output[pos].key)
				++baseStart;
			++pos;
			vCount--;
		}
		accumulatedBytes += sizeof(KeyValueRef) + output.end()[-1].expectedSize();
	}
	while (baseStart != baseEnd && output.size() < adjustedLimit && accumulatedBytes < limitBytes) {
		output.push_back(arena, *baseStart++);
		accumulatedBytes += sizeof(KeyValueRef) + output.end()[-1].expectedSize();
	}
	if (!stopAtEndOfBase) {
		while (vCount > 0 && output.size() < adjustedLimit && accumulatedBytes < limitBytes) {
			output.push_back_deep(arena, vm_output[pos]);
			accumulatedBytes += sizeof(KeyValueRef) + output.end()[-1].expectedSize();
			++pos;
			vCount--;
		}
	}
}

ACTOR Future<Optional<Value>> quickGetValue(StorageServer* data,
                                            StringRef key,
                                            Version version,
                                            // To provide span context, tags, debug ID to underlying lookups.
                                            GetKeyValuesAndFlatMapRequest* pOriginalReq) {
	if (data->shards[key]->isReadable()) {
		try {
			// TODO: Use a lower level API may be better? Or tweak priorities?
			GetValueRequest req(pOriginalReq->spanContext, key, version, pOriginalReq->tags, pOriginalReq->debugID);
			// Note that it does not use readGuard to avoid server being overloaded here. Throttling is enforced at the
			// original request level, rather than individual underlying lookups. The reason is that throttle any
			// individual underlying lookup will fail the original request, which is not productive.
			data->actors.add(getValueQ(data, req));
			GetValueReply reply = wait(req.reply.getFuture());
			if (!reply.error.present()) {
				++data->counters.quickGetValueHit;
				return reply.value;
			}
			// Otherwise fallback.
		} catch (Error& e) {
			// Fallback.
		}
	}
	// Otherwise fallback.

	++data->counters.quickGetValueMiss;
	if (SERVER_KNOBS->QUICK_GET_VALUE_FALLBACK) {
		state Transaction tr(data->cx);
		tr.setVersion(version);
		// TODO: is DefaultPromiseEndpoint the best priority for this?
		tr.info.taskID = TaskPriority::DefaultPromiseEndpoint;
		Future<Optional<Value>> valueFuture = tr.get(key, Snapshot::True);
		// TODO: async in case it needs to read from other servers.
		state Optional<Value> valueOption = wait(valueFuture);
		return valueOption;
	} else {
		throw quick_get_value_miss();
	}
};

// If limit>=0, it returns the first rows in the range (sorted ascending), otherwise the last rows (sorted descending).
// readRange has O(|result|) + O(log |data|) cost
ACTOR Future<GetKeyValuesReply> readRange(StorageServer* data,
                                          Version version,
                                          KeyRange range,
                                          int limit,
                                          int* pLimitBytes,
                                          SpanID parentSpan,
                                          IKeyValueStore::ReadType type) {
	state GetKeyValuesReply result;
	state StorageServer::VersionedData::ViewAtVersion view = data->data().at(version);
	state StorageServer::VersionedData::iterator vCurrent = view.end();
	state KeyRef readBegin;
	state KeyRef readEnd;
	state Key readBeginTemp;
	state int vCount = 0;
	state Span span("SS:readRange"_loc, parentSpan);

	// for caching the storage queue results during the first PTree traversal
	state VectorRef<KeyValueRef> resultCache;

	// for remembering the position in the resultCache
	state int pos = 0;

	// Check if the desired key-range is cached
	auto containingRange = data->cachedRangeMap.rangeContaining(range.begin);
	if (containingRange.value() && containingRange->range().end >= range.end) {
		//TraceEvent(SevDebug, "SSReadRangeCached").detail("Size",data->cachedRangeMap.size()).detail("ContainingRangeBegin",containingRange->range().begin).detail("ContainingRangeEnd",containingRange->range().end).
		//	detail("Begin", range.begin).detail("End",range.end);
		result.cached = true;
	} else
		result.cached = false;

	// if (limit >= 0) we are reading forward, else backward
	if (limit >= 0) {
		// We might care about a clear beginning before start that
		//  runs into range
		vCurrent = view.lastLessOrEqual(range.begin);
		if (vCurrent && vCurrent->isClearTo() && vCurrent->getEndKey() > range.begin)
			readBegin = vCurrent->getEndKey();
		else
			readBegin = range.begin;

		vCurrent = view.lower_bound(readBegin);

		while (limit > 0 && *pLimitBytes > 0 && readBegin < range.end) {
			ASSERT(!vCurrent || vCurrent.key() >= readBegin);
			ASSERT(data->storageVersion() <= version);

			/* Traverse the PTree further, if thare are no unconsumed resultCache items */
			if (pos == resultCache.size()) {
				if (vCurrent) {
					auto b = vCurrent;
					--b;
					ASSERT(!b || b.key() < readBegin);
				}

				// Read up to limit items from the view, stopping at the next clear (or the end of the range)
				int vSize = 0;
				while (vCurrent && vCurrent.key() < range.end && !vCurrent->isClearTo() && vCount < limit &&
				       vSize < *pLimitBytes) {
					// Store the versionedData results in resultCache
					resultCache.emplace_back(result.arena, vCurrent.key(), vCurrent->getValue());
					vSize += sizeof(KeyValueRef) + resultCache.cback().expectedSize();
					++vCount;
					++vCurrent;
				}
			}

			// Read the data on disk up to vCurrent (or the end of the range)
			readEnd = vCurrent ? std::min(vCurrent.key(), range.end) : range.end;
			RangeResult atStorageVersion =
			    wait(data->storage.readRange(KeyRangeRef(readBegin, readEnd), limit, *pLimitBytes, type));

			ASSERT(atStorageVersion.size() <= limit);
			if (data->storageVersion() > version)
				throw transaction_too_old();

			// merge the sets in resultCache with the sets on disk, stopping at the last key from disk if there is
			// 'more'
			int prevSize = result.data.size();
			merge(result.arena,
			      result.data,
			      resultCache,
			      atStorageVersion,
			      vCount,
			      limit,
			      atStorageVersion.more,
			      pos,
			      *pLimitBytes);
			limit -= result.data.size() - prevSize;

			for (auto i = result.data.begin() + prevSize; i != result.data.end(); i++) {
				*pLimitBytes -= sizeof(KeyValueRef) + i->expectedSize();
			}

			if (limit <= 0 || *pLimitBytes <= 0) {
				break;
			}

			// Setup for the next iteration
			// If we hit our limits reading from disk but then combining with MVCC gave us back more room
			if (atStorageVersion
			        .more) { // if there might be more data, begin reading right after what we already found to find out
				ASSERT(result.data.end()[-1].key == atStorageVersion.end()[-1].key);
				readBegin = readBeginTemp = keyAfter(result.data.end()[-1].key);
			} else if (vCurrent && vCurrent->isClearTo()) { // if vCurrent is a clear, skip it.
				ASSERT(vCurrent->getEndKey() > readBegin);
				readBegin = vCurrent->getEndKey(); // next disk read should start at the end of the clear
				++vCurrent;
			} else {
				ASSERT(readEnd == range.end);
				break;
			}
		}
	} else {
		vCurrent = view.lastLess(range.end);

		// A clear might extend all the way to range.end
		if (vCurrent && vCurrent->isClearTo() && vCurrent->getEndKey() >= range.end) {
			readEnd = vCurrent.key();
			--vCurrent;
		} else {
			readEnd = range.end;
		}

		while (limit < 0 && *pLimitBytes > 0 && readEnd > range.begin) {
			ASSERT(!vCurrent || vCurrent.key() < readEnd);
			ASSERT(data->storageVersion() <= version);

			/* Traverse the PTree further, if thare are no unconsumed resultCache items */
			if (pos == resultCache.size()) {
				if (vCurrent) {
					auto b = vCurrent;
					++b;
					ASSERT(!b || b.key() >= readEnd);
				}

				vCount = 0;
				int vSize = 0;
				while (vCurrent && vCurrent.key() >= range.begin && !vCurrent->isClearTo() && vCount < -limit &&
				       vSize < *pLimitBytes) {
					// Store the versionedData results in resultCache
					resultCache.emplace_back(result.arena, vCurrent.key(), vCurrent->getValue());
					vSize += sizeof(KeyValueRef) + resultCache.cback().expectedSize();
					++vCount;
					--vCurrent;
				}
			}

			readBegin = vCurrent ? std::max(vCurrent->isClearTo() ? vCurrent->getEndKey() : vCurrent.key(), range.begin)
			                     : range.begin;
			RangeResult atStorageVersion =
			    wait(data->storage.readRange(KeyRangeRef(readBegin, readEnd), limit, *pLimitBytes, type));

			ASSERT(atStorageVersion.size() <= -limit);
			if (data->storageVersion() > version)
				throw transaction_too_old();

			int prevSize = result.data.size();
			merge(result.arena,
			      result.data,
			      resultCache,
			      atStorageVersion,
			      vCount,
			      limit,
			      atStorageVersion.more,
			      pos,
			      *pLimitBytes);
			limit += result.data.size() - prevSize;

			for (auto i = result.data.begin() + prevSize; i != result.data.end(); i++) {
				*pLimitBytes -= sizeof(KeyValueRef) + i->expectedSize();
			}

			if (limit >= 0 || *pLimitBytes <= 0) {
				break;
			}

			if (atStorageVersion.more) {
				ASSERT(result.data.end()[-1].key == atStorageVersion.end()[-1].key);
				readEnd = result.data.end()[-1].key;
			} else if (vCurrent && vCurrent->isClearTo()) {
				ASSERT(vCurrent.key() < readEnd);
				readEnd = vCurrent.key();
				--vCurrent;
			} else {
				ASSERT(readBegin == range.begin);
				break;
			}
		}
	}

	// all but the last item are less than *pLimitBytes
	ASSERT(result.data.size() == 0 || *pLimitBytes + result.data.end()[-1].expectedSize() + sizeof(KeyValueRef) > 0);
	result.more = limit == 0 || *pLimitBytes <= 0; // FIXME: Does this have to be exact?
	result.version = version;
	return result;
}

// bool selectorInRange( KeySelectorRef const& sel, KeyRangeRef const& range ) {
// Returns true if the given range suffices to at least begin to resolve the given KeySelectorRef
//	return sel.getKey() >= range.begin && (sel.isBackward() ? sel.getKey() <= range.end : sel.getKey() < range.end);
//}

ACTOR Future<Key> findKey(StorageServer* data,
                          KeySelectorRef sel,
                          Version version,
                          KeyRange range,
                          int* pOffset,
                          SpanID parentSpan,
                          IKeyValueStore::ReadType type)
// Attempts to find the key indicated by sel in the data at version, within range.
// Precondition: selectorInRange(sel, range)
// If it is found, offset is set to 0 and a key is returned which falls inside range.
// If the search would depend on any key outside range OR if the key selector offset is too large (range read returns
// too many bytes), it returns either
//   a negative offset and a key in [range.begin, sel.getKey()], indicating the key is (the first key <= returned key) +
//   offset, or a positive offset and a key in (sel.getKey(), range.end], indicating the key is (the first key >=
//   returned key) + offset-1
// The range passed in to this function should specify a shard.  If range.begin is repeatedly not the beginning of a
// shard, then it is possible to get stuck looping here
{
	ASSERT(version != latestVersion);
	ASSERT(selectorInRange(sel, range) && version >= data->oldestVersion.get());

	// Count forward or backward distance items, skipping the first one if it == key and skipEqualKey
	state bool forward = sel.offset > 0; // If forward, result >= sel.getKey(); else result <= sel.getKey()
	state int sign = forward ? +1 : -1;
	state bool skipEqualKey = sel.orEqual == forward;
	state int distance = forward ? sel.offset : 1 - sel.offset;
	state Span span("SS.findKey"_loc, { parentSpan });

	// Don't limit the number of bytes if this is a trivial key selector (there will be at most two items returned from
	// the read range in this case)
	state int maxBytes;
	if (sel.offset <= 1 && sel.offset >= 0)
		maxBytes = std::numeric_limits<int>::max();
	else
		maxBytes = (g_network->isSimulated() && g_simulator.tssMode == ISimulator::TSSMode::Disabled && BUGGIFY)
		               ? SERVER_KNOBS->BUGGIFY_LIMIT_BYTES
		               : SERVER_KNOBS->STORAGE_LIMIT_BYTES;

	state GetKeyValuesReply rep = wait(
	    readRange(data,
	              version,
	              forward ? KeyRangeRef(sel.getKey(), range.end) : KeyRangeRef(range.begin, keyAfter(sel.getKey())),
	              (distance + skipEqualKey) * sign,
	              &maxBytes,
	              span.context,
	              type));
	state bool more = rep.more && rep.data.size() != distance + skipEqualKey;

	// If we get only one result in the reverse direction as a result of the data being too large, we could get stuck in
	// a loop
	if (more && !forward && rep.data.size() == 1) {
		TEST(true); // Reverse key selector returned only one result in range read
		maxBytes = std::numeric_limits<int>::max();
		GetKeyValuesReply rep2 = wait(readRange(
		    data, version, KeyRangeRef(range.begin, keyAfter(sel.getKey())), -2, &maxBytes, span.context, type));
		rep = rep2;
		more = rep.more && rep.data.size() != distance + skipEqualKey;
		ASSERT(rep.data.size() == 2 || !more);
	}

	int index = distance - 1;
	if (skipEqualKey && rep.data.size() && rep.data[0].key == sel.getKey())
		++index;

	if (index < rep.data.size()) {
		*pOffset = 0;

		if (SERVER_KNOBS->READ_SAMPLING_ENABLED) {
			int64_t bytesReadPerKSecond =
			    std::max((int64_t)rep.data[index].key.size(), SERVER_KNOBS->EMPTY_READ_PENALTY);
			data->metrics.notifyBytesReadPerKSecond(sel.getKey(), bytesReadPerKSecond);
		}

		return rep.data[index].key;
	} else {
		if (SERVER_KNOBS->READ_SAMPLING_ENABLED) {
			int64_t bytesReadPerKSecond = SERVER_KNOBS->EMPTY_READ_PENALTY;
			data->metrics.notifyBytesReadPerKSecond(sel.getKey(), bytesReadPerKSecond);
		}

		// FIXME: If range.begin=="" && !forward, return success?
		*pOffset = index - rep.data.size() + 1;
		if (!forward)
			*pOffset = -*pOffset;

		if (more) {
			TEST(true); // Key selector read range had more results

			ASSERT(rep.data.size());
			Key returnKey = forward ? keyAfter(rep.data.back().key) : rep.data.back().key;

			// This is possible if key/value pairs are very large and only one result is returned on a last less than
			// query SOMEDAY: graceful handling of exceptionally sized values
			ASSERT(returnKey != sel.getKey());
			return returnKey;
		} else {
			return forward ? range.end : range.begin;
		}
	}
}

KeyRange getShardKeyRange(StorageServer* data, const KeySelectorRef& sel)
// Returns largest range such that the shard state isReadable and selectorInRange(sel, range) or wrong_shard_server if
// no such range exists
{
	auto i = sel.isBackward() ? data->shards.rangeContainingKeyBefore(sel.getKey())
	                          : data->shards.rangeContaining(sel.getKey());
	if (!i->value()->isReadable())
		throw wrong_shard_server();
	ASSERT(selectorInRange(sel, i->range()));
	return i->range();
}

ACTOR Future<Void> getKeyValuesQ(StorageServer* data, GetKeyValuesRequest req)
// Throws a wrong_shard_server if the keys in the request or result depend on data outside this server OR if a large
// selector offset prevents all data from being read in one range read
{
	state Span span("SS:getKeyValues"_loc, { req.spanContext });
	state int64_t resultSize = 0;
	state IKeyValueStore::ReadType type =
	    req.isFetchKeys ? IKeyValueStore::ReadType::FETCH : IKeyValueStore::ReadType::NORMAL;
	getCurrentLineage()->modify(&TransactionLineage::txID) = req.spanContext.first();

	++data->counters.getRangeQueries;
	++data->counters.allQueries;
	++data->readQueueSizeMetric;
	data->maxQueryQueue = std::max<int>(
	    data->maxQueryQueue, data->counters.allQueries.getValue() - data->counters.finishedQueries.getValue());

	// Active load balancing runs at a very high priority (to obtain accurate queue lengths)
	// so we need to downgrade here
	if (SERVER_KNOBS->FETCH_KEYS_LOWER_PRIORITY && req.isFetchKeys) {
		wait(delay(0, TaskPriority::FetchKeys));
	} else {
		wait(data->getQueryDelay());
	}

	try {
		if (req.debugID.present())
			g_traceBatch.addEvent("TransactionDebug", req.debugID.get().first(), "storageserver.getKeyValues.Before");
		state Version version = wait(waitForVersion(data, req.version, span.context));

		state uint64_t changeCounter = data->shardChangeCounter;
		//		try {
		state KeyRange shard = getShardKeyRange(data, req.begin);

		if (req.debugID.present())
			g_traceBatch.addEvent(
			    "TransactionDebug", req.debugID.get().first(), "storageserver.getKeyValues.AfterVersion");
		//.detail("ShardBegin", shard.begin).detail("ShardEnd", shard.end);
		//} catch (Error& e) { TraceEvent("WrongShardServer", data->thisServerID).detail("Begin",
		// req.begin.toString()).detail("End", req.end.toString()).detail("Version", version).detail("Shard",
		//"None").detail("In", "getKeyValues>getShardKeyRange"); throw e; }

		if (!selectorInRange(req.end, shard) && !(req.end.isFirstGreaterOrEqual() && req.end.getKey() == shard.end)) {
			//			TraceEvent("WrongShardServer1", data->thisServerID).detail("Begin",
			// req.begin.toString()).detail("End", req.end.toString()).detail("Version", version).detail("ShardBegin",
			// shard.begin).detail("ShardEnd", shard.end).detail("In", "getKeyValues>checkShardExtents");
			throw wrong_shard_server();
		}

		state int offset1 = 0;
		state int offset2;
		state Future<Key> fBegin = req.begin.isFirstGreaterOrEqual()
		                               ? Future<Key>(req.begin.getKey())
		                               : findKey(data, req.begin, version, shard, &offset1, span.context, type);
		state Future<Key> fEnd = req.end.isFirstGreaterOrEqual()
		                             ? Future<Key>(req.end.getKey())
		                             : findKey(data, req.end, version, shard, &offset2, span.context, type);
		state Key begin = wait(fBegin);
		state Key end = wait(fEnd);

		if (req.debugID.present())
			g_traceBatch.addEvent(
			    "TransactionDebug", req.debugID.get().first(), "storageserver.getKeyValues.AfterKeys");
		//.detail("Off1",offset1).detail("Off2",offset2).detail("ReqBegin",req.begin.getKey()).detail("ReqEnd",req.end.getKey());

		// Offsets of zero indicate begin/end keys in this shard, which obviously means we can answer the query
		// An end offset of 1 is also OK because the end key is exclusive, so if the first key of the next shard is the
		// end the last actual key returned must be from this shard. A begin offset of 1 is also OK because then either
		// begin is past end or equal to end (so the result is definitely empty)
		if ((offset1 && offset1 != 1) || (offset2 && offset2 != 1)) {
			TEST(true); // wrong_shard_server due to offset
			// We could detect when offset1 takes us off the beginning of the database or offset2 takes us off the end,
			// and return a clipped range rather than an error (since that is what the NativeAPI.getRange will do anyway
			// via its "slow path"), but we would have to add some flags to the response to encode whether we went off
			// the beginning and the end, since it needs that information.
			//TraceEvent("WrongShardServer2", data->thisServerID).detail("Begin", req.begin.toString()).detail("End", req.end.toString()).detail("Version", version).detail("ShardBegin", shard.begin).detail("ShardEnd", shard.end).detail("In", "getKeyValues>checkOffsets").detail("BeginKey", begin).detail("EndKey", end).detail("BeginOffset", offset1).detail("EndOffset", offset2);
			throw wrong_shard_server();
		}

		if (begin >= end) {
			if (req.debugID.present())
				g_traceBatch.addEvent("TransactionDebug", req.debugID.get().first(), "storageserver.getKeyValues.Send");
			//.detail("Begin",begin).detail("End",end);

			GetKeyValuesReply none;
			none.version = version;
			none.more = false;
			none.penalty = data->getPenalty();

			data->checkChangeCounter(changeCounter,
			                         KeyRangeRef(std::min<KeyRef>(req.begin.getKey(), req.end.getKey()),
			                                     std::max<KeyRef>(req.begin.getKey(), req.end.getKey())));
			req.reply.send(none);
		} else {
			state int remainingLimitBytes = req.limitBytes;

			GetKeyValuesReply _r = wait(
			    readRange(data, version, KeyRangeRef(begin, end), req.limit, &remainingLimitBytes, span.context, type));
			GetKeyValuesReply r = _r;

			if (req.debugID.present())
				g_traceBatch.addEvent(
				    "TransactionDebug", req.debugID.get().first(), "storageserver.getKeyValues.AfterReadRange");
			//.detail("Begin",begin).detail("End",end).detail("SizeOf",r.data.size());
			data->checkChangeCounter(
			    changeCounter,
			    KeyRangeRef(std::min<KeyRef>(begin, std::min<KeyRef>(req.begin.getKey(), req.end.getKey())),
			                std::max<KeyRef>(end, std::max<KeyRef>(req.begin.getKey(), req.end.getKey()))));
			if (EXPENSIVE_VALIDATION) {
				for (int i = 0; i < r.data.size(); i++)
					ASSERT(r.data[i].key >= begin && r.data[i].key < end);
				ASSERT(r.data.size() <= std::abs(req.limit));
			}

			/*for( int i = 0; i < r.data.size(); i++ ) {
			    StorageMetrics m;
			    m.bytesPerKSecond = r.data[i].expectedSize();
			    m.iosPerKSecond = 1; //FIXME: this should be 1/r.data.size(), but we cannot do that because it is an int
			    data->metrics.notify(r.data[i].key, m);
			}*/

			// For performance concerns, the cost of a range read is billed to the start key and end key of the range.
			int64_t totalByteSize = 0;
			for (int i = 0; i < r.data.size(); i++) {
				totalByteSize += r.data[i].expectedSize();
			}
			if (totalByteSize > 0 && SERVER_KNOBS->READ_SAMPLING_ENABLED) {
				int64_t bytesReadPerKSecond = std::max(totalByteSize, SERVER_KNOBS->EMPTY_READ_PENALTY) / 2;
				data->metrics.notifyBytesReadPerKSecond(r.data[0].key, bytesReadPerKSecond);
				data->metrics.notifyBytesReadPerKSecond(r.data[r.data.size() - 1].key, bytesReadPerKSecond);
			}

			r.penalty = data->getPenalty();
			req.reply.send(r);

			resultSize = req.limitBytes - remainingLimitBytes;
			data->counters.bytesQueried += resultSize;
			data->counters.rowsQueried += r.data.size();
			if (r.data.size() == 0) {
				++data->counters.emptyQueries;
			}
		}
	} catch (Error& e) {
		if (!canReplyWith(e))
			throw;
		data->sendErrorWithPenalty(req.reply, e, data->getPenalty());
	}

	data->transactionTagCounter.addRequest(req.tags, resultSize);
	++data->counters.finishedQueries;
	--data->readQueueSizeMetric;

	double duration = g_network->timer() - req.requestTime();
	data->counters.readLatencySample.addMeasurement(duration);
	if (data->latencyBandConfig.present()) {
		int maxReadBytes =
		    data->latencyBandConfig.get().readConfig.maxReadBytes.orDefault(std::numeric_limits<int>::max());
		int maxSelectorOffset =
		    data->latencyBandConfig.get().readConfig.maxKeySelectorOffset.orDefault(std::numeric_limits<int>::max());
		data->counters.readLatencyBands.addMeasurement(duration,
		                                               resultSize > maxReadBytes ||
		                                                   abs(req.begin.offset) > maxSelectorOffset ||
		                                                   abs(req.end.offset) > maxSelectorOffset);
	}

	return Void();
}

ACTOR Future<RangeResult> quickGetKeyValues(StorageServer* data,
                                            StringRef prefix,
                                            Version version,
                                            // To provide span context, tags, debug ID to underlying lookups.
                                            GetKeyValuesAndFlatMapRequest* pOriginalReq) {
	try {
		// TODO: Use a lower level API may be better? Or tweak priorities?
		GetKeyValuesRequest req;
		req.spanContext = pOriginalReq->spanContext;
		req.arena = Arena();
		req.begin = firstGreaterOrEqual(KeyRef(req.arena, prefix));
		req.end = firstGreaterOrEqual(strinc(prefix, req.arena));
		req.version = version;
		req.tags = pOriginalReq->tags;
		req.debugID = pOriginalReq->debugID;

		// Note that it does not use readGuard to avoid server being overloaded here. Throttling is enforced at the
		// original request level, rather than individual underlying lookups. The reason is that throttle any individual
		// underlying lookup will fail the original request, which is not productive.
		data->actors.add(getKeyValuesQ(data, req));
		GetKeyValuesReply reply = wait(req.reply.getFuture());
		if (!reply.error.present()) {
			++data->counters.quickGetKeyValuesHit;
			// Convert GetKeyValuesReply to RangeResult.
			return RangeResult(RangeResultRef(reply.data, reply.more), reply.arena);
		}
		// Otherwise fallback.
	} catch (Error& e) {
		// Fallback.
	}

	++data->counters.quickGetKeyValuesMiss;
	if (SERVER_KNOBS->QUICK_GET_KEY_VALUES_FALLBACK) {
		state Transaction tr(data->cx);
		tr.setVersion(version);
		// TODO: is DefaultPromiseEndpoint the best priority for this?
		tr.info.taskID = TaskPriority::DefaultPromiseEndpoint;
		Future<RangeResult> rangeResultFuture = tr.getRange(prefixRange(prefix), Snapshot::True);
		// TODO: async in case it needs to read from other servers.
		RangeResult rangeResult = wait(rangeResultFuture);
		return rangeResult;
	} else {
		throw quick_get_key_values_miss();
	}
};

Key constructMappedKey(KeyValueRef* keyValue, Tuple& mappedKeyFormatTuple, bool& isRangeQuery) {
	// Lazily parse key and/or value to tuple because they may not need to be a tuple if not used.
	Optional<Tuple> keyTuple;
	Optional<Tuple> valueTuple;

	Tuple mappedKeyTuple;
	for (int i = 0; i < mappedKeyFormatTuple.size(); i++) {
		Tuple::ElementType type = mappedKeyFormatTuple.getType(i);
		if (type == Tuple::BYTES || type == Tuple::UTF8) {
			std::string s = mappedKeyFormatTuple.getString(i).toString();
			auto sz = s.size();

			// Handle escape.
			bool escaped = false;
			size_t p = 0;
			while (true) {
				size_t found = s.find("{{", p);
				if (found == std::string::npos) {
					break;
				}
				s.replace(found, 2, "{");
				p += 1;
				escaped = true;
			}
			p = 0;
			while (true) {
				size_t found = s.find("}}", p);
				if (found == std::string::npos) {
					break;
				}
				s.replace(found, 2, "}");
				p += 1;
				escaped = true;
			}
			if (escaped) {
				// If the element uses escape, cope the escaped version.
				mappedKeyTuple.append(s);
			}
			// {K[??]} or {V[??]}
			else if (sz > 5 && s[0] == '{' && (s[1] == 'K' || s[1] == 'V') && s[2] == '[' && s[sz - 2] == ']' &&
			         s[sz - 1] == '}') {
				int idx;
				try {
					idx = std::stoi(s.substr(3, sz - 5));
				} catch (std::exception& e) {
					throw mapper_bad_index();
				}
				Tuple* referenceTuple;
				if (s[1] == 'K') {
					// Use keyTuple as reference.
					if (!keyTuple.present()) {
						// May throw exception if the key is not parsable as a tuple.
						keyTuple = Tuple::unpack(keyValue->key);
					}
					referenceTuple = &keyTuple.get();
				} else if (s[1] == 'V') {
					// Use valueTuple as reference.
					if (!valueTuple.present()) {
						// May throw exception if the value is not parsable as a tuple.
						valueTuple = Tuple::unpack(keyValue->value);
					}
					referenceTuple = &valueTuple.get();
				} else {
					ASSERT(false);
					throw internal_error();
				}

				if (idx < 0 || idx >= referenceTuple->size()) {
					throw mapper_bad_index();
				}
				mappedKeyTuple.append(referenceTuple->subTuple(idx, idx + 1));
			} else if (s == "{...}") {
				// Range query.
				if (i != mappedKeyFormatTuple.size() - 1) {
					// It must be the last element of the mapper tuple
					throw mapper_bad_range_decriptor();
				}
				// Every record will try to set it. It's ugly, but not wrong.
				isRangeQuery = true;
				// Do not add it to the mapped key.
			} else {
				// If the element is a string but neither escaped nor descriptors, just copy it.
				mappedKeyTuple.append(mappedKeyFormatTuple.subTuple(i, i + 1));
			}
		} else {
			// If the element not a string, just copy it.
			mappedKeyTuple.append(mappedKeyFormatTuple.subTuple(i, i + 1));
		}
	}
	return mappedKeyTuple.getDataAsStandalone();
}

TEST_CASE("/fdbserver/storageserver/constructMappedKey") {
	Key key = Tuple().append("key-0"_sr).append("key-1"_sr).append("key-2"_sr).getDataAsStandalone();
	Value value = Tuple().append("value-0"_sr).append("value-1"_sr).append("value-2"_sr).getDataAsStandalone();
	state KeyValueRef kvr(key, value);
	{
		Tuple mapperTuple = Tuple()
		                        .append("normal"_sr)
		                        .append("{{escaped}}"_sr)
		                        .append("{K[2]}"_sr)
		                        .append("{V[0]}"_sr)
		                        .append("{...}"_sr);

		bool isRangeQuery = false;
		Key mappedKey = constructMappedKey(&kvr, mapperTuple, isRangeQuery);

		Key expectedMappedKey = Tuple()
		                            .append("normal"_sr)
		                            .append("{escaped}"_sr)
		                            .append("key-2"_sr)
		                            .append("value-0"_sr)
		                            .getDataAsStandalone();
		//		std::cout << printable(mappedKey) << " == " << printable(expectedMappedKey) << std::endl;
		ASSERT(mappedKey.compare(expectedMappedKey) == 0);
		ASSERT(isRangeQuery == true);
	}
	{
		Tuple mapperTuple = Tuple().append("{{{{}}"_sr).append("}}"_sr);

		bool isRangeQuery = false;
		Key mappedKey = constructMappedKey(&kvr, mapperTuple, isRangeQuery);

		Key expectedMappedKey = Tuple().append("{{}"_sr).append("}"_sr).getDataAsStandalone();
		//		std::cout << printable(mappedKey) << " == " << printable(expectedMappedKey) << std::endl;
		ASSERT(mappedKey.compare(expectedMappedKey) == 0);
		ASSERT(isRangeQuery == false);
	}
	{
		Tuple mapperTuple = Tuple().append("{{{{}}"_sr).append("}}"_sr);

		bool isRangeQuery = false;
		Key mappedKey = constructMappedKey(&kvr, mapperTuple, isRangeQuery);

		Key expectedMappedKey = Tuple().append("{{}"_sr).append("}"_sr).getDataAsStandalone();
		//		std::cout << printable(mappedKey) << " == " << printable(expectedMappedKey) << std::endl;
		ASSERT(mappedKey.compare(expectedMappedKey) == 0);
		ASSERT(isRangeQuery == false);
	}
	{
		Tuple mapperTuple = Tuple().append("{K[100]}"_sr);
		bool isRangeQuery = false;
		state bool throwException = false;
		try {
			Key mappedKey = constructMappedKey(&kvr, mapperTuple, isRangeQuery);
		} catch (Error& e) {
			ASSERT(e.code() == error_code_mapper_bad_index);
			throwException = true;
		}
		ASSERT(throwException);
	}
	{
		Tuple mapperTuple = Tuple().append("{...}"_sr).append("last-element"_sr);
		bool isRangeQuery = false;
		state bool throwException2 = false;
		try {
			Key mappedKey = constructMappedKey(&kvr, mapperTuple, isRangeQuery);
		} catch (Error& e) {
			ASSERT(e.code() == error_code_mapper_bad_range_decriptor);
			throwException2 = true;
		}
		ASSERT(throwException2);
	}
	{
		Tuple mapperTuple = Tuple().append("{K[not-a-number]}"_sr);
		bool isRangeQuery = false;
		state bool throwException3 = false;
		try {
			Key mappedKey = constructMappedKey(&kvr, mapperTuple, isRangeQuery);
		} catch (Error& e) {
			ASSERT(e.code() == error_code_mapper_bad_index);
			throwException3 = true;
		}
		ASSERT(throwException3);
	}
	return Void();
}

ACTOR Future<GetKeyValuesAndFlatMapReply> flatMap(StorageServer* data,
                                                  GetKeyValuesReply input,
                                                  StringRef mapper,
                                                  // To provide span context, tags, debug ID to underlying lookups.
                                                  GetKeyValuesAndFlatMapRequest* pOriginalReq) {
	state GetKeyValuesAndFlatMapReply result;
	result.version = input.version;
	if (input.more) {
		throw get_key_values_and_map_has_more();
	}
	result.more = input.more;
	result.cached = input.cached;
	result.arena.dependsOn(input.arena);

	result.data.reserve(result.arena, input.data.size());
	state bool isRangeQuery = false;
	state Tuple mappedKeyFormatTuple = Tuple::unpack(mapper);
	state KeyValueRef* it = input.data.begin();
	for (; it != input.data.end(); it++) {
		state StringRef key = it->key;

		state Key mappedKey = constructMappedKey(it, mappedKeyFormatTuple, isRangeQuery);
		// Make sure the mappedKey is always available, so that it's good even we want to get key asynchronously.
		result.arena.dependsOn(mappedKey.arena());

		if (isRangeQuery) {
			// Use the mappedKey as the prefix of the range query.
			RangeResult rangeResult = wait(quickGetKeyValues(data, mappedKey, input.version, pOriginalReq));

			if (rangeResult.more) {
				// Probably the fan out is too large. The user should use the old way to query.
				throw quick_get_key_values_has_more();
			}
			result.arena.dependsOn(rangeResult.arena());
			for (int i = 0; i < rangeResult.size(); i++) {
				result.data.emplace_back(result.arena, rangeResult[i].key, rangeResult[i].value);
			}
		} else {
			Optional<Value> valueOption = wait(quickGetValue(data, mappedKey, input.version, pOriginalReq));

			if (valueOption.present()) {
				Value value = valueOption.get();
				result.arena.dependsOn(value.arena());
				result.data.emplace_back(result.arena, mappedKey, value);
			} else {
				// TODO: Shall we throw exception if the key doesn't exist or the range is empty?
			}
		}
	}
	return result;
}

// Most of the actor is copied from getKeyValuesQ. I tried to use templates but things become nearly impossible after
// combining actor shenanigans with template shenanigans.
ACTOR Future<Void> getKeyValuesAndFlatMapQ(StorageServer* data, GetKeyValuesAndFlatMapRequest req)
// Throws a wrong_shard_server if the keys in the request or result depend on data outside this server OR if a large
// selector offset prevents all data from being read in one range read
{
	state Span span("SS:getKeyValuesAndFlatMap"_loc, { req.spanContext });
	state int64_t resultSize = 0;
	state IKeyValueStore::ReadType type =
	    req.isFetchKeys ? IKeyValueStore::ReadType::FETCH : IKeyValueStore::ReadType::NORMAL;
	getCurrentLineage()->modify(&TransactionLineage::txID) = req.spanContext.first();

	++data->counters.getRangeAndFlatMapQueries;
	++data->counters.allQueries;
	++data->readQueueSizeMetric;
	data->maxQueryQueue = std::max<int>(
	    data->maxQueryQueue, data->counters.allQueries.getValue() - data->counters.finishedQueries.getValue());

	// Active load balancing runs at a very high priority (to obtain accurate queue lengths)
	// so we need to downgrade here
	if (SERVER_KNOBS->FETCH_KEYS_LOWER_PRIORITY && req.isFetchKeys) {
		wait(delay(0, TaskPriority::FetchKeys));
	} else {
		wait(data->getQueryDelay());
	}

	try {
		if (req.debugID.present())
			g_traceBatch.addEvent(
			    "TransactionDebug", req.debugID.get().first(), "storageserver.getKeyValuesAndFlatMap.Before");
		state Version version = wait(waitForVersion(data, req.version, span.context));

		state uint64_t changeCounter = data->shardChangeCounter;
		//		try {
		state KeyRange shard = getShardKeyRange(data, req.begin);

		if (req.debugID.present())
			g_traceBatch.addEvent(
			    "TransactionDebug", req.debugID.get().first(), "storageserver.getKeyValuesAndFlatMap.AfterVersion");
		//.detail("ShardBegin", shard.begin).detail("ShardEnd", shard.end);
		//} catch (Error& e) { TraceEvent("WrongShardServer", data->thisServerID).detail("Begin",
		// req.begin.toString()).detail("End", req.end.toString()).detail("Version", version).detail("Shard",
		//"None").detail("In", "getKeyValuesAndFlatMap>getShardKeyRange"); throw e; }

		if (!selectorInRange(req.end, shard) && !(req.end.isFirstGreaterOrEqual() && req.end.getKey() == shard.end)) {
			//			TraceEvent("WrongShardServer1", data->thisServerID).detail("Begin",
			// req.begin.toString()).detail("End", req.end.toString()).detail("Version", version).detail("ShardBegin",
			// shard.begin).detail("ShardEnd", shard.end).detail("In", "getKeyValuesAndFlatMap>checkShardExtents");
			throw wrong_shard_server();
		}

		state int offset1 = 0;
		state int offset2;
		state Future<Key> fBegin = req.begin.isFirstGreaterOrEqual()
		                               ? Future<Key>(req.begin.getKey())
		                               : findKey(data, req.begin, version, shard, &offset1, span.context, type);
		state Future<Key> fEnd = req.end.isFirstGreaterOrEqual()
		                             ? Future<Key>(req.end.getKey())
		                             : findKey(data, req.end, version, shard, &offset2, span.context, type);
		state Key begin = wait(fBegin);
		state Key end = wait(fEnd);

		if (req.debugID.present())
			g_traceBatch.addEvent(
			    "TransactionDebug", req.debugID.get().first(), "storageserver.getKeyValuesAndFlatMap.AfterKeys");
		//.detail("Off1",offset1).detail("Off2",offset2).detail("ReqBegin",req.begin.getKey()).detail("ReqEnd",req.end.getKey());

		// Offsets of zero indicate begin/end keys in this shard, which obviously means we can answer the query
		// An end offset of 1 is also OK because the end key is exclusive, so if the first key of the next shard is the
		// end the last actual key returned must be from this shard. A begin offset of 1 is also OK because then either
		// begin is past end or equal to end (so the result is definitely empty)
		if ((offset1 && offset1 != 1) || (offset2 && offset2 != 1)) {
			TEST(true); // wrong_shard_server due to offset in getKeyValuesAndFlatMapQ
			// We could detect when offset1 takes us off the beginning of the database or offset2 takes us off the end,
			// and return a clipped range rather than an error (since that is what the NativeAPI.getRange will do anyway
			// via its "slow path"), but we would have to add some flags to the response to encode whether we went off
			// the beginning and the end, since it needs that information.
			//TraceEvent("WrongShardServer2", data->thisServerID).detail("Begin", req.begin.toString()).detail("End", req.end.toString()).detail("Version", version).detail("ShardBegin", shard.begin).detail("ShardEnd", shard.end).detail("In", "getKeyValuesAndFlatMap>checkOffsets").detail("BeginKey", begin).detail("EndKey", end).detail("BeginOffset", offset1).detail("EndOffset", offset2);
			throw wrong_shard_server();
		}

		if (begin >= end) {
			if (req.debugID.present())
				g_traceBatch.addEvent(
				    "TransactionDebug", req.debugID.get().first(), "storageserver.getKeyValuesAndFlatMap.Send");
			//.detail("Begin",begin).detail("End",end);

			GetKeyValuesAndFlatMapReply none;
			none.version = version;
			none.more = false;
			none.penalty = data->getPenalty();

			data->checkChangeCounter(changeCounter,
			                         KeyRangeRef(std::min<KeyRef>(req.begin.getKey(), req.end.getKey()),
			                                     std::max<KeyRef>(req.begin.getKey(), req.end.getKey())));
			req.reply.send(none);
		} else {
			state int remainingLimitBytes = req.limitBytes;

			GetKeyValuesReply getKeyValuesReply = wait(
			    readRange(data, version, KeyRangeRef(begin, end), req.limit, &remainingLimitBytes, span.context, type));

			state GetKeyValuesAndFlatMapReply r;
			try {
				// Map the scanned range to another list of keys and look up.
				GetKeyValuesAndFlatMapReply _r = wait(flatMap(data, getKeyValuesReply, req.mapper, &req));
				r = _r;
			} catch (Error& e) {
				TraceEvent("FlatMapError").error(e);
				throw;
			}

			if (req.debugID.present())
				g_traceBatch.addEvent("TransactionDebug",
				                      req.debugID.get().first(),
				                      "storageserver.getKeyValuesAndFlatMap.AfterReadRange");
			//.detail("Begin",begin).detail("End",end).detail("SizeOf",r.data.size());
			data->checkChangeCounter(
			    changeCounter,
			    KeyRangeRef(std::min<KeyRef>(begin, std::min<KeyRef>(req.begin.getKey(), req.end.getKey())),
			                std::max<KeyRef>(end, std::max<KeyRef>(req.begin.getKey(), req.end.getKey()))));
			if (EXPENSIVE_VALIDATION) {
				// TODO: Only mapped keys are returned, which are not supposed to be in the range.
				//				for (int i = 0; i < r.data.size(); i++)
				//					ASSERT(r.data[i].key >= begin && r.data[i].key < end);
				// TODO: GetKeyValuesWithFlatMapRequest doesn't respect limit yet.
				//                ASSERT(r.data.size() <= std::abs(req.limit));
			}

			/*for( int i = 0; i < r.data.size(); i++ ) {
			    StorageMetrics m;
			    m.bytesPerKSecond = r.data[i].expectedSize();
			    m.iosPerKSecond = 1; //FIXME: this should be 1/r.data.size(), but we cannot do that because it is an int
			    data->metrics.notify(r.data[i].key, m);
			}*/

			// For performance concerns, the cost of a range read is billed to the start key and end key of the range.
			int64_t totalByteSize = 0;
			for (int i = 0; i < r.data.size(); i++) {
				totalByteSize += r.data[i].expectedSize();
			}
			if (totalByteSize > 0 && SERVER_KNOBS->READ_SAMPLING_ENABLED) {
				int64_t bytesReadPerKSecond = std::max(totalByteSize, SERVER_KNOBS->EMPTY_READ_PENALTY) / 2;
				data->metrics.notifyBytesReadPerKSecond(r.data[0].key, bytesReadPerKSecond);
				data->metrics.notifyBytesReadPerKSecond(r.data[r.data.size() - 1].key, bytesReadPerKSecond);
			}

			r.penalty = data->getPenalty();
			req.reply.send(r);

			resultSize = req.limitBytes - remainingLimitBytes;
			data->counters.bytesQueried += resultSize;
			data->counters.rowsQueried += r.data.size();
			if (r.data.size() == 0) {
				++data->counters.emptyQueries;
			}
		}
	} catch (Error& e) {
		if (!canReplyWith(e))
			throw;
		data->sendErrorWithPenalty(req.reply, e, data->getPenalty());
	}

	data->transactionTagCounter.addRequest(req.tags, resultSize);
	++data->counters.finishedQueries;
	--data->readQueueSizeMetric;

	double duration = g_network->timer() - req.requestTime();
	data->counters.readLatencySample.addMeasurement(duration);
	if (data->latencyBandConfig.present()) {
		int maxReadBytes =
		    data->latencyBandConfig.get().readConfig.maxReadBytes.orDefault(std::numeric_limits<int>::max());
		int maxSelectorOffset =
		    data->latencyBandConfig.get().readConfig.maxKeySelectorOffset.orDefault(std::numeric_limits<int>::max());
		data->counters.readLatencyBands.addMeasurement(duration,
		                                               resultSize > maxReadBytes ||
		                                                   abs(req.begin.offset) > maxSelectorOffset ||
		                                                   abs(req.end.offset) > maxSelectorOffset);
	}

	return Void();
}

ACTOR Future<Void> getKeyValuesStreamQ(StorageServer* data, GetKeyValuesStreamRequest req)
// Throws a wrong_shard_server if the keys in the request or result depend on data outside this server OR if a large
// selector offset prevents all data from being read in one range read
{
	state Span span("SS:getKeyValuesStream"_loc, { req.spanContext });
	state int64_t resultSize = 0;
	state IKeyValueStore::ReadType type =
	    req.isFetchKeys ? IKeyValueStore::ReadType::FETCH : IKeyValueStore::ReadType::NORMAL;

	req.reply.setByteLimit(SERVER_KNOBS->RANGESTREAM_LIMIT_BYTES);
	++data->counters.getRangeStreamQueries;
	++data->counters.allQueries;
	++data->readQueueSizeMetric;
	data->maxQueryQueue = std::max<int>(
	    data->maxQueryQueue, data->counters.allQueries.getValue() - data->counters.finishedQueries.getValue());

	// Active load balancing runs at a very high priority (to obtain accurate queue lengths)
	// so we need to downgrade here
	if (SERVER_KNOBS->FETCH_KEYS_LOWER_PRIORITY && req.isFetchKeys) {
		wait(delay(0, TaskPriority::FetchKeys));
	} else {
		wait(delay(0, TaskPriority::DefaultEndpoint));
	}

	try {
		if (req.debugID.present())
			g_traceBatch.addEvent(
			    "TransactionDebug", req.debugID.get().first(), "storageserver.getKeyValuesStream.Before");
		state Version version = wait(waitForVersion(data, req.version, span.context));

		state uint64_t changeCounter = data->shardChangeCounter;
		//		try {
		state KeyRange shard = getShardKeyRange(data, req.begin);

		if (req.debugID.present())
			g_traceBatch.addEvent(
			    "TransactionDebug", req.debugID.get().first(), "storageserver.getKeyValuesStream.AfterVersion");
		//.detail("ShardBegin", shard.begin).detail("ShardEnd", shard.end);
		//} catch (Error& e) { TraceEvent("WrongShardServer", data->thisServerID).detail("Begin",
		// req.begin.toString()).detail("End", req.end.toString()).detail("Version", version).detail("Shard",
		//"None").detail("In", "getKeyValues>getShardKeyRange"); throw e; }

		if (!selectorInRange(req.end, shard) && !(req.end.isFirstGreaterOrEqual() && req.end.getKey() == shard.end)) {
			//			TraceEvent("WrongShardServer1", data->thisServerID).detail("Begin",
			// req.begin.toString()).detail("End", req.end.toString()).detail("Version", version).detail("ShardBegin",
			// shard.begin).detail("ShardEnd", shard.end).detail("In", "getKeyValues>checkShardExtents");
			throw wrong_shard_server();
		}

		state int offset1 = 0;
		state int offset2;
		state Future<Key> fBegin = req.begin.isFirstGreaterOrEqual()
		                               ? Future<Key>(req.begin.getKey())
		                               : findKey(data, req.begin, version, shard, &offset1, span.context, type);
		state Future<Key> fEnd = req.end.isFirstGreaterOrEqual()
		                             ? Future<Key>(req.end.getKey())
		                             : findKey(data, req.end, version, shard, &offset2, span.context, type);
		state Key begin = wait(fBegin);
		state Key end = wait(fEnd);
		if (req.debugID.present())
			g_traceBatch.addEvent(
			    "TransactionDebug", req.debugID.get().first(), "storageserver.getKeyValuesStream.AfterKeys");
		//.detail("Off1",offset1).detail("Off2",offset2).detail("ReqBegin",req.begin.getKey()).detail("ReqEnd",req.end.getKey());

		// Offsets of zero indicate begin/end keys in this shard, which obviously means we can answer the query
		// An end offset of 1 is also OK because the end key is exclusive, so if the first key of the next shard is the
		// end the last actual key returned must be from this shard. A begin offset of 1 is also OK because then either
		// begin is past end or equal to end (so the result is definitely empty)
		if ((offset1 && offset1 != 1) || (offset2 && offset2 != 1)) {
			TEST(true); // wrong_shard_server due to offset in rangeStream
			// We could detect when offset1 takes us off the beginning of the database or offset2 takes us off the end,
			// and return a clipped range rather than an error (since that is what the NativeAPI.getRange will do anyway
			// via its "slow path"), but we would have to add some flags to the response to encode whether we went off
			// the beginning and the end, since it needs that information.
			//TraceEvent("WrongShardServer2", data->thisServerID).detail("Begin", req.begin.toString()).detail("End", req.end.toString()).detail("Version", version).detail("ShardBegin", shard.begin).detail("ShardEnd", shard.end).detail("In", "getKeyValues>checkOffsets").detail("BeginKey", begin).detail("EndKey", end).detail("BeginOffset", offset1).detail("EndOffset", offset2);
			throw wrong_shard_server();
		}

		if (begin >= end) {
			if (req.debugID.present())
				g_traceBatch.addEvent(
				    "TransactionDebug", req.debugID.get().first(), "storageserver.getKeyValuesStream.Send");
			//.detail("Begin",begin).detail("End",end);

			GetKeyValuesStreamReply none;
			none.version = version;
			none.more = false;

			data->checkChangeCounter(changeCounter,
			                         KeyRangeRef(std::min<KeyRef>(req.begin.getKey(), req.end.getKey()),
			                                     std::max<KeyRef>(req.begin.getKey(), req.end.getKey())));
			req.reply.send(none);
			req.reply.sendError(end_of_stream());
		} else {
			loop {
				wait(req.reply.onReady());

				if (version < data->oldestVersion.get()) {
					throw transaction_too_old();
				}

				state int byteLimit = (BUGGIFY && g_simulator.tssMode == ISimulator::TSSMode::Disabled)
				                          ? 1
				                          : CLIENT_KNOBS->REPLY_BYTE_LIMIT;
				GetKeyValuesReply _r =
				    wait(readRange(data, version, KeyRangeRef(begin, end), req.limit, &byteLimit, span.context, type));
				GetKeyValuesStreamReply r(_r);

				if (req.debugID.present())
					g_traceBatch.addEvent("TransactionDebug",
					                      req.debugID.get().first(),
					                      "storageserver.getKeyValuesStream.AfterReadRange");
				//.detail("Begin",begin).detail("End",end).detail("SizeOf",r.data.size());
				data->checkChangeCounter(
				    changeCounter,
				    KeyRangeRef(std::min<KeyRef>(begin, std::min<KeyRef>(req.begin.getKey(), req.end.getKey())),
				                std::max<KeyRef>(end, std::max<KeyRef>(req.begin.getKey(), req.end.getKey()))));
				if (EXPENSIVE_VALIDATION) {
					for (int i = 0; i < r.data.size(); i++)
						ASSERT(r.data[i].key >= begin && r.data[i].key < end);
					ASSERT(r.data.size() <= std::abs(req.limit));
				}

				/*for( int i = 0; i < r.data.size(); i++ ) {
				    StorageMetrics m;
				    m.bytesPerKSecond = r.data[i].expectedSize();
				    m.iosPerKSecond = 1; //FIXME: this should be 1/r.data.size(), but we cannot do that because it is an
				int data->metrics.notify(r.data[i].key, m);
				}*/

				// For performance concerns, the cost of a range read is billed to the start key and end key of the
				// range.
				int64_t totalByteSize = 0;
				for (int i = 0; i < r.data.size(); i++) {
					totalByteSize += r.data[i].expectedSize();
				}
				if (totalByteSize > 0 && SERVER_KNOBS->READ_SAMPLING_ENABLED) {
					int64_t bytesReadPerKSecond = std::max(totalByteSize, SERVER_KNOBS->EMPTY_READ_PENALTY) / 2;
					data->metrics.notifyBytesReadPerKSecond(r.data[0].key, bytesReadPerKSecond);
					data->metrics.notifyBytesReadPerKSecond(r.data[r.data.size() - 1].key, bytesReadPerKSecond);
				}

				req.reply.send(r);

				data->counters.rowsQueried += r.data.size();
				if (r.data.size() == 0) {
					++data->counters.emptyQueries;
				}
				if (!r.more) {
					req.reply.sendError(end_of_stream());
					break;
				}
				ASSERT(r.data.size());

				if (req.limit >= 0) {
					begin = keyAfter(r.data.back().key);
				} else {
					end = r.data.back().key;
				}

				if (SERVER_KNOBS->FETCH_KEYS_LOWER_PRIORITY && req.isFetchKeys) {
					wait(delay(0, TaskPriority::FetchKeys));
				} else {
					wait(delay(0, TaskPriority::DefaultEndpoint));
				}

				data->transactionTagCounter.addRequest(req.tags, resultSize);
			}
		}
	} catch (Error& e) {
		if (e.code() != error_code_operation_obsolete) {
			if (!canReplyWith(e))
				throw;
			req.reply.sendError(e);
		}
	}

	data->transactionTagCounter.addRequest(req.tags, resultSize);
	++data->counters.finishedQueries;
	--data->readQueueSizeMetric;

	return Void();
}

ACTOR Future<Void> getKeyQ(StorageServer* data, GetKeyRequest req) {
	state Span span("SS:getKey"_loc, { req.spanContext });
	state int64_t resultSize = 0;
	getCurrentLineage()->modify(&TransactionLineage::txID) = req.spanContext.first();

	++data->counters.getKeyQueries;
	++data->counters.allQueries;
	++data->readQueueSizeMetric;
	data->maxQueryQueue = std::max<int>(
	    data->maxQueryQueue, data->counters.allQueries.getValue() - data->counters.finishedQueries.getValue());

	// Active load balancing runs at a very high priority (to obtain accurate queue lengths)
	// so we need to downgrade here
	wait(data->getQueryDelay());

	try {
		state Version version = wait(waitForVersion(data, req.version, req.spanContext));

		state uint64_t changeCounter = data->shardChangeCounter;
		state KeyRange shard = getShardKeyRange(data, req.sel);

		state int offset;
		Key k =
		    wait(findKey(data, req.sel, version, shard, &offset, req.spanContext, IKeyValueStore::ReadType::NORMAL));

		data->checkChangeCounter(
		    changeCounter, KeyRangeRef(std::min<KeyRef>(req.sel.getKey(), k), std::max<KeyRef>(req.sel.getKey(), k)));

		KeySelector updated;
		if (offset < 0)
			updated = firstGreaterOrEqual(k) +
			          offset; // first thing on this shard OR (large offset case) smallest key retrieved in range read
		else if (offset > 0)
			updated =
			    firstGreaterOrEqual(k) + offset -
			    1; // first thing on next shard OR (large offset case) keyAfter largest key retrieved in range read
		else
			updated = KeySelectorRef(k, true, 0); // found

		resultSize = k.size();
		data->counters.bytesQueried += resultSize;
		++data->counters.rowsQueried;

		// Check if the desired key might be cached
		auto cached = data->cachedRangeMap[k];
		// if (cached)
		//	TraceEvent(SevDebug, "SSGetKeyCached").detail("Key", k).detail("Begin",
		// shard.begin.printable()).detail("End", shard.end.printable());

		GetKeyReply reply(updated, cached);
		reply.penalty = data->getPenalty();

		req.reply.send(reply);
	} catch (Error& e) {
		// if (e.code() == error_code_wrong_shard_server) TraceEvent("WrongShardServer").detail("In","getKey");
		if (!canReplyWith(e))
			throw;
		data->sendErrorWithPenalty(req.reply, e, data->getPenalty());
	}

	// SOMEDAY: The size reported here is an undercount of the bytes read due to the fact that we have to scan for the
	// key It would be more accurate to count all the read bytes, but it's not critical because this function is only
	// used if read-your-writes is disabled
	data->transactionTagCounter.addRequest(req.tags, resultSize);

	++data->counters.finishedQueries;
	--data->readQueueSizeMetric;

	double duration = g_network->timer() - req.requestTime();
	data->counters.readLatencySample.addMeasurement(duration);
	if (data->latencyBandConfig.present()) {
		int maxReadBytes =
		    data->latencyBandConfig.get().readConfig.maxReadBytes.orDefault(std::numeric_limits<int>::max());
		int maxSelectorOffset =
		    data->latencyBandConfig.get().readConfig.maxKeySelectorOffset.orDefault(std::numeric_limits<int>::max());
		data->counters.readLatencyBands.addMeasurement(
		    duration, resultSize > maxReadBytes || abs(req.sel.offset) > maxSelectorOffset);
	}

	return Void();
}

void getQueuingMetrics(StorageServer* self, StorageQueuingMetricsRequest const& req) {
	StorageQueuingMetricsReply reply;
	reply.localTime = now();
	reply.instanceID = self->instanceID;
	reply.bytesInput = self->counters.bytesInput.getValue();
	reply.bytesDurable = self->counters.bytesDurable.getValue();

	reply.storageBytes = self->storage.getStorageBytes();
	reply.localRateLimit = self->currentRate();

	reply.version = self->version.get();
	reply.cpuUsage = self->cpuUsage;
	reply.diskUsage = self->diskUsage;
	reply.durableVersion = self->durableVersion.get();

	Optional<StorageServer::TransactionTagCounter::TagInfo> busiestTag = self->transactionTagCounter.getBusiestTag();
	reply.busiestTag = busiestTag.map<TransactionTag>(
	    [](StorageServer::TransactionTagCounter::TagInfo tagInfo) { return tagInfo.tag; });
	reply.busiestTagFractionalBusyness = busiestTag.present() ? busiestTag.get().fractionalBusyness : 0.0;
	reply.busiestTagRate = busiestTag.present() ? busiestTag.get().rate : 0.0;

	req.reply.send(reply);
}

#ifndef __INTEL_COMPILER
#pragma endregion
#endif

/////////////////////////// Updates ////////////////////////////////
#ifndef __INTEL_COMPILER
#pragma region Updates
#endif

ACTOR Future<Void> doEagerReads(StorageServer* data, UpdateEagerReadInfo* eager) {
	eager->finishKeyBegin();

	if (SERVER_KNOBS->ENABLE_CLEAR_RANGE_EAGER_READS) {
		std::vector<Future<Key>> keyEnd(eager->keyBegin.size());
		for (int i = 0; i < keyEnd.size(); i++)
			keyEnd[i] = data->storage.readNextKeyInclusive(eager->keyBegin[i], IKeyValueStore::ReadType::EAGER);

		state Future<std::vector<Key>> futureKeyEnds = getAll(keyEnd);
		state std::vector<Key> keyEndVal = wait(futureKeyEnds);
		eager->keyEnd = keyEndVal;
	}

	std::vector<Future<Optional<Value>>> value(eager->keys.size());
	for (int i = 0; i < value.size(); i++)
		value[i] =
		    data->storage.readValuePrefix(eager->keys[i].first, eager->keys[i].second, IKeyValueStore::ReadType::EAGER);

	state Future<std::vector<Optional<Value>>> futureValues = getAll(value);
	std::vector<Optional<Value>> optionalValues = wait(futureValues);
	eager->value = optionalValues;

	return Void();
}

bool changeDurableVersion(StorageServer* data, Version desiredDurableVersion) {
	// Remove entries from the latest version of data->versionedData that haven't changed since they were inserted
	//   before or at desiredDurableVersion, to maintain the invariants for versionedData.
	// Such entries remain in older versions of versionedData until they are forgotten, because it is expensive to dig
	// them out. We also remove everything up to and including newDurableVersion from mutationLog, and everything
	//   up to but excluding desiredDurableVersion from freeable
	// May return false if only part of the work has been done, in which case the caller must call again with the same
	// parameters

	auto& verData = data->mutableData();
	ASSERT(verData.getLatestVersion() == data->version.get() || verData.getLatestVersion() == data->version.get() + 1);

	Version nextDurableVersion = desiredDurableVersion;

	auto mlv = data->getMutationLog().begin();
	if (mlv != data->getMutationLog().end() && mlv->second.version <= desiredDurableVersion) {
		auto& v = mlv->second;
		nextDurableVersion = v.version;
		data->freeable[data->version.get()].dependsOn(v.arena());

		if (verData.getLatestVersion() <= data->version.get())
			verData.createNewVersion(data->version.get() + 1);

		int64_t bytesDurable = VERSION_OVERHEAD;
		for (const auto& m : v.mutations) {
			bytesDurable += mvccStorageBytes(m);
			auto i = verData.atLatest().find(m.param1);
			if (i) {
				ASSERT(i.key() == m.param1);
				ASSERT(i.insertVersion() >= nextDurableVersion);
				if (i.insertVersion() == nextDurableVersion)
					verData.erase(i);
			}
			if (m.type == MutationRef::SetValue) {
				// A set can split a clear, so there might be another entry immediately after this one that should also
				// be cleaned up
				i = verData.atLatest().upper_bound(m.param1);
				if (i) {
					ASSERT(i.insertVersion() >= nextDurableVersion);
					if (i.insertVersion() == nextDurableVersion)
						verData.erase(i);
				}
			}
		}
		data->counters.bytesDurable += bytesDurable;
	}

	if (EXPENSIVE_VALIDATION) {
		// Check that the above loop did its job
		auto view = data->data().atLatest();
		for (auto i = view.begin(); i != view.end(); ++i)
			ASSERT(i.insertVersion() > nextDurableVersion);
	}
	data->getMutableMutationLog().erase(data->getMutationLog().begin(),
	                                    data->getMutationLog().upper_bound(nextDurableVersion));
	data->freeable.erase(data->freeable.begin(), data->freeable.lower_bound(nextDurableVersion));

	Future<Void> checkFatalError = data->otherError.getFuture();
	data->durableVersion.set(nextDurableVersion);
	setDataDurableVersion(data->thisServerID, data->durableVersion.get());
	if (checkFatalError.isReady())
		checkFatalError.get();

	// TraceEvent("ForgotVersionsBefore", data->thisServerID).detail("Version", nextDurableVersion);
	validate(data);

	return nextDurableVersion == desiredDurableVersion;
}

Optional<MutationRef> clipMutation(MutationRef const& m, KeyRangeRef range) {
	if (isSingleKeyMutation((MutationRef::Type)m.type)) {
		if (range.contains(m.param1))
			return m;
	} else if (m.type == MutationRef::ClearRange) {
		KeyRangeRef i = range & KeyRangeRef(m.param1, m.param2);
		if (!i.empty())
			return MutationRef((MutationRef::Type)m.type, i.begin, i.end);
	} else
		ASSERT(false);
	return Optional<MutationRef>();
}

// Return true if the mutation need to be applied, otherwise (it's a CompareAndClear mutation and failed the comparison)
// false.
bool expandMutation(MutationRef& m,
                    StorageServer::VersionedData const& data,
                    UpdateEagerReadInfo* eager,
                    KeyRef eagerTrustedEnd,
                    Arena& ar) {
	// After this function call, m should be copied into an arena immediately (before modifying data, shards, or eager)
	if (m.type == MutationRef::ClearRange) {
		// Expand the clear
		const auto& d = data.atLatest();

		// If another clear overlaps the beginning of this one, engulf it
		auto i = d.lastLess(m.param1);
		if (i && i->isClearTo() && i->getEndKey() >= m.param1)
			m.param1 = i.key();

		// If another clear overlaps the end of this one, engulf it; otherwise expand
		i = d.lastLessOrEqual(m.param2);
		if (i && i->isClearTo() && i->getEndKey() >= m.param2) {
			m.param2 = i->getEndKey();
		} else if (SERVER_KNOBS->ENABLE_CLEAR_RANGE_EAGER_READS) {
			// Expand to the next set or clear (from storage or latestVersion), and if it
			// is a clear, engulf it as well
			i = d.lower_bound(m.param2);
			KeyRef endKeyAtStorageVersion =
			    m.param2 == eagerTrustedEnd ? eagerTrustedEnd : std::min(eager->getKeyEnd(m.param2), eagerTrustedEnd);
			if (!i || endKeyAtStorageVersion < i.key())
				m.param2 = endKeyAtStorageVersion;
			else if (i->isClearTo())
				m.param2 = i->getEndKey();
			else
				m.param2 = i.key();
		}
	} else if (m.type != MutationRef::SetValue && (m.type)) {

		Optional<StringRef> oldVal;
		auto it = data.atLatest().lastLessOrEqual(m.param1);
		if (it != data.atLatest().end() && it->isValue() && it.key() == m.param1)
			oldVal = it->getValue();
		else if (it != data.atLatest().end() && it->isClearTo() && it->getEndKey() > m.param1) {
			TEST(true); // Atomic op right after a clear.
		} else {
			Optional<Value>& oldThing = eager->getValue(m.param1);
			if (oldThing.present())
				oldVal = oldThing.get();
		}

		switch (m.type) {
		case MutationRef::AddValue:
			m.param2 = doLittleEndianAdd(oldVal, m.param2, ar);
			break;
		case MutationRef::And:
			m.param2 = doAnd(oldVal, m.param2, ar);
			break;
		case MutationRef::Or:
			m.param2 = doOr(oldVal, m.param2, ar);
			break;
		case MutationRef::Xor:
			m.param2 = doXor(oldVal, m.param2, ar);
			break;
		case MutationRef::AppendIfFits:
			m.param2 = doAppendIfFits(oldVal, m.param2, ar);
			break;
		case MutationRef::Max:
			m.param2 = doMax(oldVal, m.param2, ar);
			break;
		case MutationRef::Min:
			m.param2 = doMin(oldVal, m.param2, ar);
			break;
		case MutationRef::ByteMin:
			m.param2 = doByteMin(oldVal, m.param2, ar);
			break;
		case MutationRef::ByteMax:
			m.param2 = doByteMax(oldVal, m.param2, ar);
			break;
		case MutationRef::MinV2:
			m.param2 = doMinV2(oldVal, m.param2, ar);
			break;
		case MutationRef::AndV2:
			m.param2 = doAndV2(oldVal, m.param2, ar);
			break;
		case MutationRef::CompareAndClear:
			if (oldVal.present() && m.param2 == oldVal.get()) {
				m.type = MutationRef::ClearRange;
				m.param2 = keyAfter(m.param1, ar);
				return expandMutation(m, data, eager, eagerTrustedEnd, ar);
			}
			return false;
		}
		m.type = MutationRef::SetValue;
	}

	return true;
}

void applyMutation(StorageServer* self,
                   MutationRef const& m,
                   Arena& arena,
                   StorageServer::VersionedData& data,
                   Version version,
                   bool fromFetch) {
	// m is expected to be in arena already
	// Clear split keys are added to arena
	StorageMetrics metrics;
	metrics.bytesPerKSecond = mvccStorageBytes(m) / 2;
	metrics.iosPerKSecond = 1;
	self->metrics.notify(m.param1, metrics);

	if (m.type == MutationRef::SetValue) {
		// VersionedMap (data) is bookkeeping all empty ranges. If the key to be set is new, it is supposed to be in a
		// range what was empty. Break the empty range into halves.
		auto prev = data.atLatest().lastLessOrEqual(m.param1);
		if (prev && prev->isClearTo() && prev->getEndKey() > m.param1) {
			ASSERT(prev.key() <= m.param1);
			KeyRef end = prev->getEndKey();
			// the insert version of the previous clear is preserved for the "left half", because in
			// changeDurableVersion() the previous clear is still responsible for removing it insert() invalidates prev,
			// so prev.key() is not safe to pass to it by reference
			data.insert(KeyRef(prev.key()),
			            ValueOrClearToRef::clearTo(m.param1),
			            prev.insertVersion()); // overwritten by below insert if empty
			KeyRef nextKey = keyAfter(m.param1, arena);
			if (end != nextKey) {
				ASSERT(end > nextKey);
				// the insert version of the "right half" is not preserved, because in changeDurableVersion() this set
				// is responsible for removing it
				// FIXME: This copy is technically an asymptotic problem, definitely a waste of memory (copy of keyAfter
				// is a waste, but not asymptotic)
				data.insert(nextKey, ValueOrClearToRef::clearTo(KeyRef(arena, end)));
			}
		}
		data.insert(m.param1, ValueOrClearToRef::value(m.param2));
		self->watches.trigger(m.param1);

		if (!fromFetch) {
			for (auto& it : self->keyChangeFeed[m.param1]) {
				if (!it->stopped) {
					if (it->mutations.empty() || it->mutations.back().version != version) {
						it->mutations.push_back(MutationsAndVersionRef(version, self->knownCommittedVersion));
					}
					it->mutations.back().mutations.push_back_deep(it->mutations.back().arena(), m);
					self->currentChangeFeeds.insert(it->id);

					DEBUG_MUTATION("ChangeFeedWriteSet", version, m, self->thisServerID)
					    .detail("Range", it->range)
					    .detail("ChangeFeedID", it->id);
				}
			}
		}
	} else if (m.type == MutationRef::ClearRange) {
		data.erase(m.param1, m.param2);
		ASSERT(m.param2 > m.param1);
		ASSERT(!data.isClearContaining(data.atLatest(), m.param1));
		data.insert(m.param1, ValueOrClearToRef::clearTo(m.param2));
		self->watches.triggerRange(m.param1, m.param2);

		if (!fromFetch) {
			auto ranges = self->keyChangeFeed.intersectingRanges(KeyRangeRef(m.param1, m.param2));
			for (auto& r : ranges) {
				for (auto& it : r.value()) {
					if (!it->stopped) {
						if (it->mutations.empty() || it->mutations.back().version != version) {
							it->mutations.push_back(MutationsAndVersionRef(version, self->knownCommittedVersion));
						}
						it->mutations.back().mutations.push_back_deep(it->mutations.back().arena(), m);
						self->currentChangeFeeds.insert(it->id);
						DEBUG_MUTATION("ChangeFeedWriteClear", version, m, self->thisServerID)
						    .detail("Range", it->range)
						    .detail("ChangeFeedID", it->id);
					}
				}
			}
		}
	}
}

void removeDataRange(StorageServer* ss,
                     Standalone<VerUpdateRef>& mLV,
                     KeyRangeMap<Reference<ShardInfo>>& shards,
                     KeyRangeRef range) {
	// modify the latest version of data to remove all sets and trim all clears to exclude range.
	// Add a clear to mLV (mutationLog[data.getLatestVersion()]) that ensures all keys in range are removed from the
	// disk when this latest version becomes durable mLV is also modified if necessary to ensure that split clears can
	// be forgotten

	MutationRef clearRange(MutationRef::ClearRange, range.begin, range.end);
	clearRange = ss->addMutationToMutationLog(mLV, clearRange);

	auto& data = ss->mutableData();

	// Expand the range to the right to include other shards not in versionedData
	for (auto r = shards.rangeContaining(range.end); r != shards.ranges().end() && !r->value()->isInVersionedData();
	     ++r)
		range = KeyRangeRef(range.begin, r->end());

	auto endClear = data.atLatest().lastLess(range.end);
	if (endClear && endClear->isClearTo() && endClear->getEndKey() > range.end) {
		// This clear has been bumped up to insertVersion==data.getLatestVersion and needs a corresponding mutation log
		// entry to forget
		MutationRef m(MutationRef::ClearRange, range.end, endClear->getEndKey());
		m = ss->addMutationToMutationLog(mLV, m);
		data.insert(m.param1, ValueOrClearToRef::clearTo(m.param2));
	}

	auto beginClear = data.atLatest().lastLess(range.begin);
	if (beginClear && beginClear->isClearTo() && beginClear->getEndKey() > range.begin) {
		// We don't need any special mutationLog entry - because the begin key and insert version are unchanged the
		// original clear
		//   mutation works to forget this one - but we need range.begin in the right arena
		KeyRef rb(mLV.arena(), range.begin);
		// insert() invalidates beginClear, so beginClear.key() is not safe to pass to it by reference
		data.insert(KeyRef(beginClear.key()), ValueOrClearToRef::clearTo(rb), beginClear.insertVersion());
	}

	data.erase(range.begin, range.end);
}

void setAvailableStatus(StorageServer* self, KeyRangeRef keys, bool available);
void setAssignedStatus(StorageServer* self, KeyRangeRef keys, bool nowAssigned);

void coalesceShards(StorageServer* data, KeyRangeRef keys) {
	auto shardRanges = data->shards.intersectingRanges(keys);
	auto fullRange = data->shards.ranges();

	auto iter = shardRanges.begin();
	if (iter != fullRange.begin())
		--iter;
	auto iterEnd = shardRanges.end();
	if (iterEnd != fullRange.end())
		++iterEnd;

	bool lastReadable = false;
	bool lastNotAssigned = false;
	KeyRangeMap<Reference<ShardInfo>>::iterator lastRange;

	for (; iter != iterEnd; ++iter) {
		if (lastReadable && iter->value()->isReadable()) {
			KeyRange range = KeyRangeRef(lastRange->begin(), iter->end());
			data->addShard(ShardInfo::newReadWrite(range, data));
			iter = data->shards.rangeContaining(range.begin);
		} else if (lastNotAssigned && iter->value()->notAssigned()) {
			KeyRange range = KeyRangeRef(lastRange->begin(), iter->end());
			data->addShard(ShardInfo::newNotAssigned(range));
			iter = data->shards.rangeContaining(range.begin);
		}

		lastReadable = iter->value()->isReadable();
		lastNotAssigned = iter->value()->notAssigned();
		lastRange = iter;
	}
}

template <class T>
void addMutation(T& target, Version version, bool fromFetch, MutationRef const& mutation) {
	target.addMutation(version, fromFetch, mutation);
}

template <class T>
void addMutation(Reference<T>& target, Version version, bool fromFetch, MutationRef const& mutation) {
	addMutation(*target, version, fromFetch, mutation);
}

template <class T>
void splitMutations(StorageServer* data, KeyRangeMap<T>& map, VerUpdateRef const& update) {
	for (int i = 0; i < update.mutations.size(); i++) {
		splitMutation(data, map, update.mutations[i], update.version, update.version);
	}
}

template <class T>
void splitMutation(StorageServer* data, KeyRangeMap<T>& map, MutationRef const& m, Version ver, bool fromFetch) {
	if (isSingleKeyMutation((MutationRef::Type)m.type)) {
		if (!SHORT_CIRCUT_ACTUAL_STORAGE || !normalKeys.contains(m.param1))
			addMutation(map.rangeContaining(m.param1)->value(), ver, fromFetch, m);
	} else if (m.type == MutationRef::ClearRange) {
		KeyRangeRef mKeys(m.param1, m.param2);
		if (!SHORT_CIRCUT_ACTUAL_STORAGE || !normalKeys.contains(mKeys)) {
			auto r = map.intersectingRanges(mKeys);
			for (auto i = r.begin(); i != r.end(); ++i) {
				KeyRangeRef k = mKeys & i->range();
				addMutation(i->value(), ver, fromFetch, MutationRef((MutationRef::Type)m.type, k.begin, k.end));
			}
		}
	} else
		ASSERT(false); // Unknown mutation type in splitMutations
}

ACTOR Future<Void> logFetchKeysWarning(AddingShard* shard) {
	state double startTime = now();
	loop {
		state double waitSeconds = BUGGIFY ? 5.0 : 600.0;
		wait(delay(waitSeconds));

		const auto traceEventLevel =
		    waitSeconds > SERVER_KNOBS->FETCH_KEYS_TOO_LONG_TIME_CRITERIA ? SevWarnAlways : SevInfo;
		TraceEvent(traceEventLevel, "FetchKeysTooLong")
		    .detail("Duration", now() - startTime)
		    .detail("Phase", shard->phase)
		    .detail("Begin", shard->keys.begin.printable())
		    .detail("End", shard->keys.end.printable());
	}
}

class FetchKeysMetricReporter {
	const UID uid;
	const double startTime;
	int fetchedBytes;
	StorageServer::FetchKeysHistograms& histograms;
	StorageServer::CurrentRunningFetchKeys& currentRunning;
	Counter& bytesFetchedCounter;
	Counter& kvFetchedCounter;

public:
	FetchKeysMetricReporter(const UID& uid_,
	                        const double startTime_,
	                        const KeyRange& keyRange,
	                        StorageServer::FetchKeysHistograms& histograms_,
	                        StorageServer::CurrentRunningFetchKeys& currentRunning_,
	                        Counter& bytesFetchedCounter,
	                        Counter& kvFetchedCounter)
	  : uid(uid_), startTime(startTime_), fetchedBytes(0), histograms(histograms_), currentRunning(currentRunning_),
	    bytesFetchedCounter(bytesFetchedCounter), kvFetchedCounter(kvFetchedCounter) {

		currentRunning.recordStart(uid, keyRange);
	}

	void addFetchedBytes(const int bytes, const int kvCount) {
		fetchedBytes += bytes;
		bytesFetchedCounter += bytes;
		kvFetchedCounter += kvCount;
	}

	~FetchKeysMetricReporter() {
		double latency = now() - startTime;

		// If fetchKeys is *NOT* run, i.e. returning immediately, still report a record.
		if (latency == 0)
			latency = 1e6;

		const uint32_t bandwidth = fetchedBytes / latency;

		histograms.latency->sampleSeconds(latency);
		histograms.bytes->sample(fetchedBytes);
		histograms.bandwidth->sample(bandwidth);

		currentRunning.recordFinish(uid);
	}
};

ACTOR Future<Void> tryGetRange(PromiseStream<RangeResult> results, Transaction* tr, KeyRange keys) {
	state KeySelectorRef begin = firstGreaterOrEqual(keys.begin);
	state KeySelectorRef end = firstGreaterOrEqual(keys.end);

	try {
		loop {
			GetRangeLimits limits(GetRangeLimits::ROW_LIMIT_UNLIMITED, SERVER_KNOBS->FETCH_BLOCK_BYTES);
			limits.minRows = 0;
			state RangeResult rep = wait(tr->getRange(begin, end, limits, Snapshot::True));
			if (!rep.more) {
				rep.readThrough = keys.end;
			}
			results.send(rep);

			if (!rep.more) {
				results.sendError(end_of_stream());
				return Void();
			}

			if (rep.readThrough.present()) {
				begin = firstGreaterOrEqual(rep.readThrough.get());
			} else {
				begin = firstGreaterThan(rep.end()[-1].key);
			}
		}
	} catch (Error& e) {
		if (e.code() == error_code_actor_cancelled) {
			throw;
		}
		results.sendError(e);
		throw;
	}
}

#define PERSIST_PREFIX "\xff\xff"

// Immutable
static const KeyValueRef persistFormat(LiteralStringRef(PERSIST_PREFIX "Format"),
                                       LiteralStringRef("FoundationDB/StorageServer/1/4"));
static const KeyRangeRef persistFormatReadableRange(LiteralStringRef("FoundationDB/StorageServer/1/2"),
                                                    LiteralStringRef("FoundationDB/StorageServer/1/5"));
static const KeyRef persistID = LiteralStringRef(PERSIST_PREFIX "ID");
static const KeyRef persistTssPairID = LiteralStringRef(PERSIST_PREFIX "tssPairID");
static const KeyRef persistTssQuarantine = LiteralStringRef(PERSIST_PREFIX "tssQ");
static const KeyRef persistClusterIdKey = LiteralStringRef(PERSIST_PREFIX "clusterId");

// (Potentially) change with the durable version or when fetchKeys completes
static const KeyRef persistVersion = LiteralStringRef(PERSIST_PREFIX "Version");
static const KeyRangeRef persistShardAssignedKeys =
    KeyRangeRef(LiteralStringRef(PERSIST_PREFIX "ShardAssigned/"), LiteralStringRef(PERSIST_PREFIX "ShardAssigned0"));
static const KeyRangeRef persistShardAvailableKeys =
    KeyRangeRef(LiteralStringRef(PERSIST_PREFIX "ShardAvailable/"), LiteralStringRef(PERSIST_PREFIX "ShardAvailable0"));
static const KeyRangeRef persistByteSampleKeys =
    KeyRangeRef(LiteralStringRef(PERSIST_PREFIX "BS/"), LiteralStringRef(PERSIST_PREFIX "BS0"));
static const KeyRangeRef persistByteSampleSampleKeys =
    KeyRangeRef(LiteralStringRef(PERSIST_PREFIX "BS/" PERSIST_PREFIX "BS/"),
                LiteralStringRef(PERSIST_PREFIX "BS/" PERSIST_PREFIX "BS0"));
static const KeyRef persistLogProtocol = LiteralStringRef(PERSIST_PREFIX "LogProtocol");
static const KeyRef persistPrimaryLocality = LiteralStringRef(PERSIST_PREFIX "PrimaryLocality");
static const KeyRangeRef persistChangeFeedKeys =
    KeyRangeRef(LiteralStringRef(PERSIST_PREFIX "RF/"), LiteralStringRef(PERSIST_PREFIX "RF0"));
// data keys are unmangled (but never start with PERSIST_PREFIX because they are always in allKeys)

ACTOR Future<Void> fetchChangeFeedApplier(StorageServer* data,
                                          Reference<ChangeFeedInfo> changeFeedInfo,
                                          Key rangeId,
                                          KeyRange range,
                                          Version fetchVersion,
                                          bool existing) {
	state Reference<ChangeFeedData> feedResults = makeReference<ChangeFeedData>();
	state Future<Void> feed = data->cx->getChangeFeedStream(
	    feedResults, rangeId, 0, existing ? fetchVersion + 1 : data->version.get() + 1, range);

	if (!existing) {
		try {
			loop {
				Standalone<VectorRef<MutationsAndVersionRef>> res = waitNext(feedResults->mutations.getFuture());
				for (auto& it : res) {
					if (it.mutations.size()) {
						data->storage.writeKeyValue(
						    KeyValueRef(changeFeedDurableKey(rangeId, it.version),
						                changeFeedDurableValue(it.mutations, it.knownCommittedVersion)));
						changeFeedInfo->storageVersion = std::max(changeFeedInfo->durableVersion, it.version);
						changeFeedInfo->durableVersion = changeFeedInfo->storageVersion;
					}
				}
				wait(yield());
			}
		} catch (Error& e) {
			if (e.code() != error_code_end_of_stream) {
				throw;
			}
			return Void();
		}
	}

	state PromiseStream<Standalone<MutationsAndVersionRef>> localResults;

	// Add 2 to fetch version to make sure the local stream will have more versions in the stream than the remote stream
	// to avoid edge cases in the merge logic
	state Future<Void> localStream = localChangeFeedStream(data, localResults, rangeId, 0, fetchVersion + 2, range);
	state Standalone<MutationsAndVersionRef> localResult;

	Standalone<MutationsAndVersionRef> _localResult = waitNext(localResults.getFuture());
	localResult = _localResult;
	try {
		loop {
			state Standalone<VectorRef<MutationsAndVersionRef>> remoteResult =
			    waitNext(feedResults->mutations.getFuture());
			state int remoteLoc = 0;
			while (remoteLoc < remoteResult.size()) {
				if (remoteResult[remoteLoc].version < localResult.version) {
					if (remoteResult[remoteLoc].mutations.size()) {
						data->storage.writeKeyValue(
						    KeyValueRef(changeFeedDurableKey(rangeId, remoteResult[remoteLoc].version),
						                changeFeedDurableValue(remoteResult[remoteLoc].mutations,
						                                       remoteResult[remoteLoc].knownCommittedVersion)));
						changeFeedInfo->storageVersion =
						    std::max(changeFeedInfo->durableVersion, remoteResult[remoteLoc].version);
						changeFeedInfo->durableVersion = changeFeedInfo->storageVersion;
					}
					remoteLoc++;
				} else if (remoteResult[remoteLoc].version == localResult.version) {
					if (remoteResult[remoteLoc].mutations.size()) {
						ASSERT(localResult.mutations.size());
						remoteResult[remoteLoc].mutations.append(
						    remoteResult.arena(), localResult.mutations.begin(), localResult.mutations.size());
						data->storage.writeKeyValue(
						    KeyValueRef(changeFeedDurableKey(rangeId, remoteResult[remoteLoc].version),
						                changeFeedDurableValue(remoteResult[remoteLoc].mutations,
						                                       remoteResult[remoteLoc].knownCommittedVersion)));
						changeFeedInfo->storageVersion =
						    std::max(changeFeedInfo->durableVersion, remoteResult[remoteLoc].version);
						changeFeedInfo->durableVersion = changeFeedInfo->storageVersion;
					}
					remoteLoc++;
					Standalone<MutationsAndVersionRef> _localResult = waitNext(localResults.getFuture());
					localResult = _localResult;
				} else {
					Standalone<MutationsAndVersionRef> _localResult = waitNext(localResults.getFuture());
					localResult = _localResult;
				}
			}
			wait(yield());
		}
	} catch (Error& e) {
		if (e.code() != error_code_end_of_stream) {
			throw;
		}
	}
	return Void();
}

ACTOR Future<Void> fetchChangeFeed(StorageServer* data,
                                   Key rangeId,
                                   KeyRange range,
                                   bool stopped,
                                   Version fetchVersion) {
	state Reference<ChangeFeedInfo> changeFeedInfo;
	wait(delay(0)); // allow this actor to be cancelled by removals
	state bool existing = data->uidChangeFeed.count(rangeId);

	TraceEvent(SevDebug, "FetchChangeFeed", data->thisServerID)
	    .detail("RangeID", rangeId.printable())
	    .detail("Range", range.toString())
	    .detail("Existing", existing);

	if (!existing) {
		changeFeedInfo = Reference<ChangeFeedInfo>(new ChangeFeedInfo());
		changeFeedInfo->range = range;
		changeFeedInfo->id = rangeId;
		changeFeedInfo->stopped = stopped;
		data->uidChangeFeed[rangeId] = changeFeedInfo;
		auto rs = data->keyChangeFeed.modify(range);
		for (auto r = rs.begin(); r != rs.end(); ++r) {
			r->value().push_back(changeFeedInfo);
		}
		data->keyChangeFeed.coalesce(range.contents());
		auto& mLV = data->addVersionToMutationLog(data->data().getLatestVersion());
		data->addMutationToMutationLog(
		    mLV,
		    MutationRef(MutationRef::SetValue,
		                persistChangeFeedKeys.begin.toString() + rangeId.toString(),
		                changeFeedValue(range, invalidVersion, ChangeFeedStatus::CHANGE_FEED_CREATE)));
	} else {
		changeFeedInfo = data->uidChangeFeed[rangeId];
	}

	loop {
		try {
			wait(fetchChangeFeedApplier(data, changeFeedInfo, rangeId, range, fetchVersion, existing));
			return Void();
		} catch (Error& e) {
			if (e.code() != error_code_change_feed_not_registered) {
				throw;
			}
		}
		wait(delay(FLOW_KNOBS->PREVENT_FAST_SPIN_DELAY));
	}
}

ACTOR Future<Void> dispatchChangeFeeds(StorageServer* data, UID fetchKeysID, KeyRange keys, Version fetchVersion) {
	// find overlapping range feeds
	state std::map<Key, Future<Void>> feedFetches;
	state PromiseStream<Key> removals;
	data->changeFeedRemovals[fetchKeysID] = removals;
	try {
		state std::vector<OverlappingChangeFeedEntry> feeds =
		    wait(data->cx->getOverlappingChangeFeeds(keys, fetchVersion + 1));
		for (auto& feed : feeds) {
			feedFetches[feed.rangeId] = fetchChangeFeed(data, feed.rangeId, feed.range, feed.stopped, fetchVersion);
		}

		loop {
			Future<Void> nextFeed = Never();
			if (!removals.getFuture().isReady()) {
				bool done = true;
				while (!feedFetches.empty()) {
					if (feedFetches.begin()->second.isReady()) {
						feedFetches.erase(feedFetches.begin());
					} else {
						nextFeed = feedFetches.begin()->second;
						done = false;
						break;
					}
				}
				if (done) {
					data->changeFeedRemovals.erase(fetchKeysID);
					return Void();
				}
			}
			choose {
				when(Key remove = waitNext(removals.getFuture())) { feedFetches.erase(remove); }
				when(wait(nextFeed)) {}
			}
		}

	} catch (Error& e) {
		if (!data->shuttingDown) {
			data->changeFeedRemovals.erase(fetchKeysID);
		}
		throw;
	}
}

ACTOR Future<Void> fetchKeys(StorageServer* data, AddingShard* shard) {
	state const UID fetchKeysID = deterministicRandom()->randomUniqueID();
	state TraceInterval interval("FetchKeys");
	state KeyRange keys = shard->keys;
	state Future<Void> warningLogger = logFetchKeysWarning(shard);
	state const double startTime = now();
	state Version fetchVersion = invalidVersion;
	state FetchKeysMetricReporter metricReporter(fetchKeysID,
	                                             startTime,
	                                             keys,
	                                             data->fetchKeysHistograms,
	                                             data->currentRunningFetchKeys,
	                                             data->counters.bytesFetched,
	                                             data->counters.kvFetched);

	// delay(0) to force a return to the run loop before the work of fetchKeys is started.
	//  This allows adding->start() to be called inline with CSK.
	wait(data->coreStarted.getFuture() && delay(0));

	try {
		DEBUG_KEY_RANGE("fetchKeysBegin", data->version.get(), shard->keys, data->thisServerID);

		TraceEvent(SevDebug, interval.begin(), data->thisServerID)
		    .detail("KeyBegin", shard->keys.begin)
		    .detail("KeyEnd", shard->keys.end);

		validate(data);

		// Wait (if necessary) for the latest version at which any key in keys was previously available (+1) to be
		// durable
		auto navr = data->newestAvailableVersion.intersectingRanges(keys);
		Version lastAvailable = invalidVersion;
		for (auto r = navr.begin(); r != navr.end(); ++r) {
			ASSERT(r->value() != latestVersion);
			lastAvailable = std::max(lastAvailable, r->value());
		}
		auto ndvr = data->newestDirtyVersion.intersectingRanges(keys);
		for (auto r = ndvr.begin(); r != ndvr.end(); ++r)
			lastAvailable = std::max(lastAvailable, r->value());

		if (lastAvailable != invalidVersion && lastAvailable >= data->durableVersion.get()) {
			TEST(true); // FetchKeys waits for previous available version to be durable
			wait(data->durableVersion.whenAtLeast(lastAvailable + 1));
		}

		TraceEvent(SevDebug, "FetchKeysVersionSatisfied", data->thisServerID).detail("FKID", interval.pairID);

		wait(data->fetchKeysParallelismLock.take(TaskPriority::DefaultYield));
		state FlowLock::Releaser holdingFKPL(data->fetchKeysParallelismLock);

		state double executeStart = now();
		++data->counters.fetchWaitingCount;
		data->counters.fetchWaitingMS += 1000 * (executeStart - startTime);

		// Fetch keys gets called while the update actor is processing mutations. data->version will not be updated
		// until all mutations for a version have been processed. We need to take the durableVersionLock to ensure
		// data->version is greater than the version of the mutation which caused the fetch to be initiated.
		wait(data->durableVersionLock.take());

		shard->phase = AddingShard::Fetching;

		data->durableVersionLock.release();

		wait(delay(0));

		// Get the history
		state int debug_getRangeRetries = 0;
		state int debug_nextRetryToLog = 1;

		// FIXME: The client cache does not notice when servers are added to a team. To read from a local storage server
		// we must refresh the cache manually.
		data->cx->invalidateCache(keys);

		loop {
			state Transaction tr(data->cx);
			fetchVersion = data->version.get();

			TraceEvent(SevDebug, "FetchKeysUnblocked", data->thisServerID)
			    .detail("FKID", interval.pairID)
			    .detail("Version", fetchVersion);

			while (!shard->updates.empty() && shard->updates[0].version <= fetchVersion)
				shard->updates.pop_front();
			tr.setVersion(fetchVersion);
			tr.info.taskID = TaskPriority::FetchKeys;
			state PromiseStream<RangeResult> results;
			state Future<Void> hold = SERVER_KNOBS->FETCH_USING_STREAMING
			                              ? tr.getRangeStream(results, keys, GetRangeLimits(), Snapshot::True)
			                              : tryGetRange(results, &tr, keys);
			state Key nfk = keys.begin;

			try {
				loop {
					TEST(true); // Fetching keys for transferred shard
					while (data->fetchKeysBudgetUsed.get()) {
						wait(data->fetchKeysBudgetUsed.onChange());
					}
					state RangeResult this_block = waitNext(results.getFuture());

					state int expectedBlockSize =
					    (int)this_block.expectedSize() + (8 - (int)sizeof(KeyValueRef)) * this_block.size();

					TraceEvent(SevDebug, "FetchKeysBlock", data->thisServerID)
					    .detail("FKID", interval.pairID)
					    .detail("BlockRows", this_block.size())
					    .detail("BlockBytes", expectedBlockSize)
					    .detail("KeyBegin", keys.begin)
					    .detail("KeyEnd", keys.end)
					    .detail("Last", this_block.size() ? this_block.end()[-1].key : std::string())
					    .detail("Version", fetchVersion)
					    .detail("More", this_block.more);

					DEBUG_KEY_RANGE("fetchRange", fetchVersion, keys, data->thisServerID);
					if (MUTATION_TRACKING_ENABLED) {
						for (auto k = this_block.begin(); k != this_block.end(); ++k) {
							DEBUG_MUTATION("fetch",
							               fetchVersion,
							               MutationRef(MutationRef::SetValue, k->key, k->value),
							               data->thisServerID);
						}
					}

					metricReporter.addFetchedBytes(expectedBlockSize, this_block.size());

					// Write this_block to storage
					state KeyValueRef* kvItr = this_block.begin();
					for (; kvItr != this_block.end(); ++kvItr) {
						data->storage.writeKeyValue(*kvItr);
						wait(yield());
					}

					kvItr = this_block.begin();
					for (; kvItr != this_block.end(); ++kvItr) {
						data->byteSampleApplySet(*kvItr, invalidVersion);
						wait(yield());
					}

					ASSERT(this_block.readThrough.present() || this_block.size());
					nfk = this_block.readThrough.present() ? this_block.readThrough.get()
					                                       : keyAfter(this_block.end()[-1].key);
					this_block = RangeResult();

					data->fetchKeysBytesBudget -= expectedBlockSize;
					if (data->fetchKeysBytesBudget <= 0) {
						data->fetchKeysBudgetUsed.set(true);
					}
				}
			} catch (Error& e) {
				if (e.code() != error_code_end_of_stream && e.code() != error_code_connection_failed &&
				    e.code() != error_code_transaction_too_old && e.code() != error_code_future_version &&
				    e.code() != error_code_process_behind && e.code() != error_code_server_overloaded) {
					throw;
				}
				if (nfk == keys.begin) {
					TraceEvent("FKBlockFail", data->thisServerID)
					    .error(e, true)
					    .suppressFor(1.0)
					    .detail("FKID", interval.pairID);

					// FIXME: remove when we no longer support upgrades from 5.X
					if (debug_getRangeRetries >= 100) {
						data->cx->enableLocalityLoadBalance = EnableLocalityLoadBalance::False;
						TraceEvent(SevWarnAlways, "FKDisableLB").detail("FKID", fetchKeysID);
					}

					debug_getRangeRetries++;
					if (debug_nextRetryToLog == debug_getRangeRetries) {
						debug_nextRetryToLog += std::min(debug_nextRetryToLog, 1024);
						TraceEvent(SevWarn, "FetchPast", data->thisServerID)
						    .detail("TotalAttempts", debug_getRangeRetries)
						    .detail("FKID", interval.pairID)
						    .detail("N", fetchVersion)
						    .detail("E", data->version.get());
					}
					wait(delayJittered(FLOW_KNOBS->PREVENT_FAST_SPIN_DELAY));
					continue;
				}
				if (nfk < keys.end) {
					std::deque<Standalone<VerUpdateRef>> updatesToSplit = std::move(shard->updates);

					// This actor finishes committing the keys [keys.begin,nfk) that we already fetched.
					// The remaining unfetched keys [nfk,keys.end) will become a separate AddingShard with its own
					// fetchKeys.
					shard->server->addShard(ShardInfo::addingSplitLeft(KeyRangeRef(keys.begin, nfk), shard));
					shard->server->addShard(ShardInfo::newAdding(data, KeyRangeRef(nfk, keys.end)));
					shard = data->shards.rangeContaining(keys.begin).value()->adding.get();
					warningLogger = logFetchKeysWarning(shard);
					AddingShard* otherShard = data->shards.rangeContaining(nfk).value()->adding.get();
					keys = shard->keys;

					// Split our prior updates.  The ones that apply to our new, restricted key range will go back into
					// shard->updates, and the ones delivered to the new shard will be discarded because it is in
					// WaitPrevious phase (hasn't chosen a fetchVersion yet). What we are doing here is expensive and
					// could get more expensive if we started having many more blocks per shard. May need optimization
					// in the future.
					std::deque<Standalone<VerUpdateRef>>::iterator u = updatesToSplit.begin();
					for (; u != updatesToSplit.end(); ++u) {
						splitMutations(data, data->shards, *u);
					}

					TEST(true); // fetchkeys has more
					TEST(shard->updates.size()); // Shard has updates
					ASSERT(otherShard->updates.empty());
				}
				break;
			}
		}

		// FIXME: remove when we no longer support upgrades from 5.X
		data->cx->enableLocalityLoadBalance = EnableLocalityLoadBalance::True;
		TraceEvent(SevWarnAlways, "FKReenableLB").detail("FKID", fetchKeysID);

		// We have completed the fetch and write of the data, now we wait for MVCC window to pass.
		//  As we have finished this work, we will allow more work to start...
		shard->fetchComplete.send(Void());

		TraceEvent(SevDebug, "FKBeforeFinalCommit", data->thisServerID)
		    .detail("FKID", interval.pairID)
		    .detail("SV", data->storageVersion())
		    .detail("DV", data->durableVersion.get());
		// Directly commit()ing the IKVS would interfere with updateStorage, possibly resulting in an incomplete version
		// being recovered. Instead we wait for the updateStorage loop to commit something (and consequently also what
		// we have written)

		state Future<Void> fetchDurable = data->durableVersion.whenAtLeast(data->storageVersion() + 1);
		wait(dispatchChangeFeeds(data, fetchKeysID, keys, fetchVersion));

		holdingFKPL.release();
		wait(fetchDurable);

		TraceEvent(SevDebug, "FKAfterFinalCommit", data->thisServerID)
		    .detail("FKID", interval.pairID)
		    .detail("SV", data->storageVersion())
		    .detail("DV", data->durableVersion.get());

		// Wait to run during update(), after a new batch of versions is received from the tlog but before eager reads
		// take place.
		Promise<FetchInjectionInfo*> p;
		data->readyFetchKeys.push_back(p);

		// After we add to the promise readyFetchKeys, update() would provide a pointer to FetchInjectionInfo that we
		// can put mutation in.
		FetchInjectionInfo* batch = wait(p.getFuture());
		TraceEvent(SevDebug, "FKUpdateBatch", data->thisServerID).detail("FKID", interval.pairID);

		shard->phase = AddingShard::Waiting;

		// Choose a transferredVersion.  This choice and timing ensure that
		//   * The transferredVersion can be mutated in versionedData
		//   * The transferredVersion isn't yet committed to storage (so we can write the availability status change)
		//   * The transferredVersion is <= the version of any of the updates in batch, and if there is an equal version
		//     its mutations haven't been processed yet
		shard->transferredVersion = data->version.get() + 1;
		// shard->transferredVersion = batch->changes[0].version;  //< FIXME: This obeys the documented properties, and
		// seems "safer" because it never introduces extra versions into the data structure, but violates some ASSERTs
		// currently
		data->mutableData().createNewVersion(shard->transferredVersion);
		ASSERT(shard->transferredVersion > data->storageVersion());
		ASSERT(shard->transferredVersion == data->data().getLatestVersion());

		TraceEvent(SevDebug, "FetchKeysHaveData", data->thisServerID)
		    .detail("FKID", interval.pairID)
		    .detail("Version", shard->transferredVersion)
		    .detail("StorageVersion", data->storageVersion());
		validate(data);

		// Put the updates that were collected during the FinalCommit phase into the batch at the transferredVersion.
		// Eager reads will be done for them by update(), and the mutations will come back through
		// AddingShard::addMutations and be applied to versionedMap and mutationLog as normal. The lie about their
		// version is acceptable because this shard will never be read at versions < transferredVersion

		for (auto i = shard->updates.begin(); i != shard->updates.end(); ++i) {
			i->version = shard->transferredVersion;
			batch->arena.dependsOn(i->arena());
		}

		int startSize = batch->changes.size();
		TEST(startSize); // Adding fetch data to a batch which already has changes
		batch->changes.resize(batch->changes.size() + shard->updates.size());

		// FIXME: pass the deque back rather than copy the data
		std::copy(shard->updates.begin(), shard->updates.end(), batch->changes.begin() + startSize);
		Version checkv = shard->transferredVersion;

		for (auto b = batch->changes.begin() + startSize; b != batch->changes.end(); ++b) {
			ASSERT(b->version >= checkv);
			checkv = b->version;
			if (MUTATION_TRACKING_ENABLED) {
				for (auto& m : b->mutations) {
					DEBUG_MUTATION("fetchKeysFinalCommitInject", batch->changes[0].version, m, data->thisServerID);
				}
			}
		}

		shard->updates.clear();

		setAvailableStatus(data,
		                   keys,
		                   true); // keys will be available when getLatestVersion()==transferredVersion is durable

		// Note that since it receives a pointer to FetchInjectionInfo, the thread does not leave this actor until this
		// point.

		// Wait for the transferredVersion (and therefore the shard data) to be committed and durable.
		wait(data->durableVersion.whenAtLeast(shard->transferredVersion));

		ASSERT(data->shards[shard->keys.begin]->assigned() &&
		       data->shards[shard->keys.begin]->keys ==
		           shard->keys); // We aren't changing whether the shard is assigned
		data->newestAvailableVersion.insert(shard->keys, latestVersion);
		shard->readWrite.send(Void());
		data->addShard(ShardInfo::newReadWrite(shard->keys, data)); // invalidates shard!
		coalesceShards(data, keys);

		validate(data);

		++data->counters.fetchExecutingCount;
		data->counters.fetchExecutingMS += 1000 * (now() - executeStart);

		TraceEvent(SevDebug, interval.end(), data->thisServerID);
	} catch (Error& e) {
		TraceEvent(SevDebug, interval.end(), data->thisServerID).error(e, true).detail("Version", data->version.get());

		if (e.code() == error_code_actor_cancelled && !data->shuttingDown && shard->phase >= AddingShard::Fetching) {
			if (shard->phase < AddingShard::Waiting) {
				data->storage.clearRange(keys);
				data->byteSampleApplyClear(keys, invalidVersion);
			} else {
				ASSERT(data->data().getLatestVersion() > data->version.get());
				removeDataRange(
				    data, data->addVersionToMutationLog(data->data().getLatestVersion()), data->shards, keys);
				setAvailableStatus(data, keys, false);
				// Prevent another, overlapping fetchKeys from entering the Fetching phase until
				// data->data().getLatestVersion() is durable
				data->newestDirtyVersion.insert(keys, data->data().getLatestVersion());
			}
		}

		TraceEvent(SevError, "FetchKeysError", data->thisServerID)
		    .error(e)
		    .detail("Elapsed", now() - startTime)
		    .detail("KeyBegin", keys.begin)
		    .detail("KeyEnd", keys.end);
		if (e.code() != error_code_actor_cancelled)
			data->otherError.sendError(e); // Kill the storage server.  Are there any recoverable errors?
		throw; // goes nowhere
	}

	return Void();
};

AddingShard::AddingShard(StorageServer* server, KeyRangeRef const& keys)
  : keys(keys), server(server), transferredVersion(invalidVersion), phase(WaitPrevious) {
	fetchClient = fetchKeys(server, this);
}

void AddingShard::addMutation(Version version, bool fromFetch, MutationRef const& mutation) {
	if (mutation.type == mutation.ClearRange) {
		ASSERT(keys.begin <= mutation.param1 && mutation.param2 <= keys.end);
	} else if (isSingleKeyMutation((MutationRef::Type)mutation.type)) {
		ASSERT(keys.contains(mutation.param1));
	}

	if (phase == WaitPrevious) {
		// Updates can be discarded
	} else if (phase == Fetching) {
		// Save incoming mutations (See the comments of member variable `updates`).

		// Create a new VerUpdateRef in updates queue if it is a new version.
		if (!updates.size() || version > updates.end()[-1].version) {
			VerUpdateRef v;
			v.version = version;
			v.isPrivateData = false;
			updates.push_back(v);
		} else {
			ASSERT(version == updates.end()[-1].version);
		}
		// Add the mutation to the version.
		updates.back().mutations.push_back_deep(updates.back().arena(), mutation);
		if (!fromFetch) {
			if (mutation.type == MutationRef::SetValue) {
				for (auto& it : server->keyChangeFeed[mutation.param1]) {
					if (!it->stopped) {
						if (it->mutations.empty() || it->mutations.back().version != version) {
							it->mutations.push_back(MutationsAndVersionRef(version, server->knownCommittedVersion));
						}
						it->mutations.back().mutations.push_back_deep(it->mutations.back().arena(), mutation);
						server->currentChangeFeeds.insert(it->id);
					}
				}
			} else if (mutation.type == MutationRef::ClearRange) {
				auto ranges = server->keyChangeFeed.intersectingRanges(KeyRangeRef(mutation.param1, mutation.param2));
				for (auto& r : ranges) {
					for (auto& it : r.value()) {
						if (!it->stopped) {
							if (it->mutations.empty() || it->mutations.back().version != version) {
								it->mutations.push_back(MutationsAndVersionRef(version, server->knownCommittedVersion));
							}
							it->mutations.back().mutations.push_back_deep(it->mutations.back().arena(), mutation);
							server->currentChangeFeeds.insert(it->id);
						}
					}
				}
			}
		}
	} else if (phase == Waiting) {
		server->addMutation(version, fromFetch, mutation, keys, server->updateEagerReads);
	} else
		ASSERT(false);
}

void ShardInfo::addMutation(Version version, bool fromFetch, MutationRef const& mutation) {
	ASSERT((void*)this);
	ASSERT(keys.contains(mutation.param1));
	if (adding)
		adding->addMutation(version, fromFetch, mutation);
	else if (readWrite)
		readWrite->addMutation(version, fromFetch, mutation, this->keys, readWrite->updateEagerReads);
	else if (mutation.type != MutationRef::ClearRange) {
		TraceEvent(SevError, "DeliveredToNotAssigned").detail("Version", version).detail("Mutation", mutation);
		ASSERT(false); // Mutation delivered to notAssigned shard!
	}
}

enum ChangeServerKeysContext { CSK_UPDATE, CSK_RESTORE, CSK_ASSIGN_EMPTY };
const char* changeServerKeysContextName[] = { "Update", "Restore" };

void changeServerKeys(StorageServer* data,
                      const KeyRangeRef& keys,
                      bool nowAssigned,
                      Version version,
                      ChangeServerKeysContext context) {
	ASSERT(!keys.empty());

	// TraceEvent("ChangeServerKeys", data->thisServerID)
	//     .detail("KeyBegin", keys.begin)
	//     .detail("KeyEnd", keys.end)
	//     .detail("NowAssigned", nowAssigned)
	//     .detail("Version", version)
	//     .detail("Context", changeServerKeysContextName[(int)context]);
	validate(data);

	// TODO(alexmiller): Figure out how to selectively enable spammy data distribution events.
	DEBUG_KEY_RANGE(nowAssigned ? "KeysAssigned" : "KeysUnassigned", version, keys, data->thisServerID);

	bool isDifferent = false;
	auto existingShards = data->shards.intersectingRanges(keys);
	for (auto it = existingShards.begin(); it != existingShards.end(); ++it) {
		if (nowAssigned != it->value()->assigned()) {
			isDifferent = true;
			TraceEvent("CSKRangeDifferent", data->thisServerID)
			    .detail("KeyBegin", it->range().begin)
			    .detail("KeyEnd", it->range().end);
			break;
		}
	}
	if (!isDifferent) {
		// TraceEvent("CSKShortCircuit", data->thisServerID).detail("KeyBegin", keys.begin).detail("KeyEnd", keys.end);
		return;
	}

	// Save a backup of the ShardInfo references before we start messing with shards, in order to defer fetchKeys
	// cancellation (and its potential call to removeDataRange()) until shards is again valid
	std::vector<Reference<ShardInfo>> oldShards;
	auto os = data->shards.intersectingRanges(keys);
	for (auto r = os.begin(); r != os.end(); ++r)
		oldShards.push_back(r->value());

	// As addShard (called below)'s documentation requires, reinitialize any overlapping range(s)
	auto ranges = data->shards.getAffectedRangesAfterInsertion(
	    keys, Reference<ShardInfo>()); // null reference indicates the range being changed
	for (int i = 0; i < ranges.size(); i++) {
		if (!ranges[i].value) {
			ASSERT((KeyRangeRef&)ranges[i] == keys); // there shouldn't be any nulls except for the range being inserted
		} else if (ranges[i].value->notAssigned())
			data->addShard(ShardInfo::newNotAssigned(ranges[i]));
		else if (ranges[i].value->isReadable())
			data->addShard(ShardInfo::newReadWrite(ranges[i], data));
		else {
			ASSERT(ranges[i].value->adding);
			data->addShard(ShardInfo::newAdding(data, ranges[i]));
			TEST(true); // ChangeServerKeys reFetchKeys
		}
	}

	// Shard state depends on nowAssigned and whether the data is available (actually assigned in memory or on the disk)
	// up to the given version.  The latter depends on data->newestAvailableVersion, so loop over the ranges of that.
	// SOMEDAY: Could this just use shards?  Then we could explicitly do the removeDataRange here when an
	// adding/transferred shard is cancelled
	auto vr = data->newestAvailableVersion.intersectingRanges(keys);
	std::vector<std::pair<KeyRange, Version>> changeNewestAvailable;
	std::vector<KeyRange> removeRanges;
	std::vector<KeyRange> newEmptyRanges;
	for (auto r = vr.begin(); r != vr.end(); ++r) {
		KeyRangeRef range = keys & r->range();
		bool dataAvailable = r->value() == latestVersion || r->value() >= version;
		// TraceEvent("CSKRange", data->thisServerID)
		//     .detail("KeyBegin", range.begin)
		//     .detail("KeyEnd", range.end)
		//     .detail("Available", dataAvailable)
		//     .detail("NowAssigned", nowAssigned)
		//     .detail("NewestAvailable", r->value())
		//     .detail("ShardState0", data->shards[range.begin]->debugDescribeState());
		if (context == CSK_ASSIGN_EMPTY && !dataAvailable) {
			ASSERT(nowAssigned);
			TraceEvent("ChangeServerKeysAddEmptyRange", data->thisServerID)
			    .detail("Begin", range.begin)
			    .detail("End", range.end);
			newEmptyRanges.push_back(range);
			data->addShard(ShardInfo::newReadWrite(range, data));
		} else if (!nowAssigned) {
			if (dataAvailable) {
				ASSERT(r->value() ==
				       latestVersion); // Not that we care, but this used to be checked instead of dataAvailable
				ASSERT(data->mutableData().getLatestVersion() > version || context == CSK_RESTORE);
				changeNewestAvailable.emplace_back(range, version);
				removeRanges.push_back(range);
			}
			data->addShard(ShardInfo::newNotAssigned(range));
			data->watches.triggerRange(range.begin, range.end);
		} else if (!dataAvailable) {
			// SOMEDAY: Avoid restarting adding/transferred shards
			if (version == 0) { // bypass fetchkeys; shard is known empty at version 0
				TraceEvent("ChangeServerKeysInitialRange", data->thisServerID)
				    .detail("Begin", range.begin)
				    .detail("End", range.end);
				changeNewestAvailable.emplace_back(range, latestVersion);
				data->addShard(ShardInfo::newReadWrite(range, data));
				setAvailableStatus(data, range, true);
			} else {
				auto& shard = data->shards[range.begin];
				if (!shard->assigned() || shard->keys != range)
					data->addShard(ShardInfo::newAdding(data, range));
			}
		} else {
			changeNewestAvailable.emplace_back(range, latestVersion);
			data->addShard(ShardInfo::newReadWrite(range, data));
		}
	}
	// Update newestAvailableVersion when a shard becomes (un)available (in a separate loop to avoid invalidating vr
	// above)
	for (auto r = changeNewestAvailable.begin(); r != changeNewestAvailable.end(); ++r)
		data->newestAvailableVersion.insert(r->first, r->second);

	if (!nowAssigned)
		data->metrics.notifyNotReadable(keys);

	coalesceShards(data, KeyRangeRef(ranges[0].begin, ranges[ranges.size() - 1].end));

	// Now it is OK to do removeDataRanges, directly and through fetchKeys cancellation (and we have to do so before
	// validate())
	oldShards.clear();
	ranges.clear();
	for (auto r = removeRanges.begin(); r != removeRanges.end(); ++r) {
		removeDataRange(data, data->addVersionToMutationLog(data->data().getLatestVersion()), data->shards, *r);
		setAvailableStatus(data, *r, false);
	}

	// Clear the moving-in empty range, and set it available at the latestVersion.
	for (const auto& range : newEmptyRanges) {
		MutationRef clearRange(MutationRef::ClearRange, range.begin, range.end);
		data->addMutation(data->data().getLatestVersion(), true, clearRange, range, data->updateEagerReads);
		data->newestAvailableVersion.insert(range, latestVersion);
		setAvailableStatus(data, range, true);
	}
	validate(data);

	if (!nowAssigned) {
		std::map<Key, KeyRange> candidateFeeds;
		auto ranges = data->keyChangeFeed.intersectingRanges(keys);
		for (auto r : ranges) {
			for (auto feed : r.value()) {
				candidateFeeds[feed->id] = feed->range;
			}
		}
		for (auto f : candidateFeeds) {
			bool foundAssigned = false;
			auto shards = data->shards.intersectingRanges(f.second);
			for (auto shard : shards) {
				if (shard->value()->assigned()) {
					foundAssigned = true;
					break;
				}
			}
			if (!foundAssigned) {
				Key beginClearKey = f.first.withPrefix(persistChangeFeedKeys.begin);
				auto& mLV = data->addVersionToMutationLog(data->data().getLatestVersion());
				data->addMutationToMutationLog(
				    mLV, MutationRef(MutationRef::ClearRange, beginClearKey, keyAfter(beginClearKey)));
				data->addMutationToMutationLog(mLV,
				                               MutationRef(MutationRef::ClearRange,
				                                           changeFeedDurableKey(f.first, 0),
				                                           changeFeedDurableKey(f.first, version)));
				auto rs = data->keyChangeFeed.modify(f.second);
				for (auto r = rs.begin(); r != rs.end(); ++r) {
					auto& feedList = r->value();
					for (int i = 0; i < feedList.size(); i++) {
						if (feedList[i]->id == f.first) {
							swapAndPop(&feedList, i--);
						}
					}
				}
				auto feed = data->uidChangeFeed.find(f.first);
				if (feed != data->uidChangeFeed.end()) {
					feed->second->removing = true;
					feed->second->newMutations.trigger();
					data->uidChangeFeed.erase(feed);
				}
			}
		}
	}
}

void rollback(StorageServer* data, Version rollbackVersion, Version nextVersion) {
	TEST(true); // call to shard rollback
	DEBUG_KEY_RANGE("Rollback", rollbackVersion, allKeys, data->thisServerID);

	// We used to do a complicated dance to roll back in MVCC history.  It's much simpler, and more testable,
	// to simply restart the storage server actor and restore from the persistent disk state, and then roll
	// forward from the TLog's history.  It's not quite as efficient, but we rarely have to do this in practice.

	// FIXME: This code is relying for liveness on an undocumented property of the log system implementation: that after
	// a rollback the rolled back versions will eventually be missing from the peeked log.  A more sophisticated
	// approach would be to make the rollback range durable and, after reboot, skip over those versions if they appear
	// in peek results.

	throw please_reboot();
}

void StorageServer::addMutation(Version version,
                                bool fromFetch,
                                MutationRef const& mutation,
                                KeyRangeRef const& shard,
                                UpdateEagerReadInfo* eagerReads) {
	MutationRef expanded = mutation;
	auto& mLog = addVersionToMutationLog(version);

	if (!expandMutation(expanded, data(), eagerReads, shard.end, mLog.arena())) {
		return;
	}
	expanded = addMutationToMutationLog(mLog, expanded);
	DEBUG_MUTATION("applyMutation", version, expanded, thisServerID)
	    .detail("ShardBegin", shard.begin)
	    .detail("ShardEnd", shard.end);
	applyMutation(this, expanded, mLog.arena(), mutableData(), version, fromFetch);
	// printf("\nSSUpdate: Printing versioned tree after applying mutation\n");
	// mutableData().printTree(version);
}

struct OrderByVersion {
	bool operator()(const VerUpdateRef& a, const VerUpdateRef& b) {
		if (a.version != b.version)
			return a.version < b.version;
		if (a.isPrivateData != b.isPrivateData)
			return a.isPrivateData;
		return false;
	}
};

class StorageUpdater {
public:
	StorageUpdater()
	  : currentVersion(invalidVersion), fromVersion(invalidVersion), restoredVersion(invalidVersion),
	    processedStartKey(false), processedCacheStartKey(false) {}
	StorageUpdater(Version fromVersion, Version restoredVersion)
	  : currentVersion(fromVersion), fromVersion(fromVersion), restoredVersion(restoredVersion),
	    processedStartKey(false), processedCacheStartKey(false) {}

	void applyMutation(StorageServer* data, MutationRef const& m, Version ver, bool fromFetch) {
		//TraceEvent("SSNewVersion", data->thisServerID).detail("VerWas", data->mutableData().latestVersion).detail("ChVer", ver);

		if (currentVersion != ver) {
			fromVersion = currentVersion;
			currentVersion = ver;
			data->mutableData().createNewVersion(ver);
		}

		if (m.param1.startsWith(systemKeys.end)) {
			if ((m.type == MutationRef::SetValue) && m.param1.substr(1).startsWith(storageCachePrefix))
				applyPrivateCacheData(data, m);
			else {
				applyPrivateData(data, m);
			}
		} else {
			// FIXME: enable when DEBUG_MUTATION is active
			// for(auto m = changes[c].mutations.begin(); m; ++m) {
			//	DEBUG_MUTATION("SSUpdateMutation", changes[c].version, *m, data->thisServerID);
			//}

			splitMutation(data, data->shards, m, ver, fromFetch);
		}

		if (data->otherError.getFuture().isReady())
			data->otherError.getFuture().get();
	}

	Version currentVersion;

private:
	Version fromVersion;
	Version restoredVersion;

	KeyRef startKey;
	bool nowAssigned;
	bool emptyRange;
	bool processedStartKey;

	KeyRef cacheStartKey;
	bool processedCacheStartKey;

	void applyPrivateData(StorageServer* data, MutationRef const& m) {
		TraceEvent(SevDebug, "SSPrivateMutation", data->thisServerID).detail("Mutation", m);

		if (processedStartKey) {
			// Because of the implementation of the krm* functions, we expect changes in pairs, [begin,end)
			// We can also ignore clearRanges, because they are always accompanied by such a pair of sets with the same
			// keys
			ASSERT(m.type == MutationRef::SetValue && m.param1.startsWith(data->sk));
			KeyRangeRef keys(startKey.removePrefix(data->sk), m.param1.removePrefix(data->sk));

			// ignore data movements for tss in quarantine
			if (!data->isTSSInQuarantine()) {
				// add changes in shard assignment to the mutation log
				setAssignedStatus(data, keys, nowAssigned);

				// The changes for version have already been received (and are being processed now).  We need to fetch
				// the data for change.version-1 (changes from versions < change.version)
				// If emptyRange, treat the shard as empty, see removeKeysFromFailedServer() for more details about this
				// scenario.
				const ChangeServerKeysContext context = emptyRange ? CSK_ASSIGN_EMPTY : CSK_UPDATE;
				changeServerKeys(data, keys, nowAssigned, currentVersion - 1, context);
			}

			processedStartKey = false;
		} else if (m.type == MutationRef::SetValue && m.param1.startsWith(data->sk)) {
			// Because of the implementation of the krm* functions, we expect changes in pairs, [begin,end)
			// We can also ignore clearRanges, because they are always accompanied by such a pair of sets with the same
			// keys
			startKey = m.param1;
			nowAssigned = m.param2 != serverKeysFalse;
			emptyRange = m.param2 == serverKeysTrueEmptyRange;
			processedStartKey = true;
		} else if (m.type == MutationRef::SetValue && m.param1 == lastEpochEndPrivateKey) {
			// lastEpochEnd transactions are guaranteed by the master to be alone in their own batch (version)
			// That means we don't have to worry about the impact on changeServerKeys
			// ASSERT( /*isFirstVersionUpdateFromTLog && */!std::next(it) );

			Version rollbackVersion;
			BinaryReader br(m.param2, Unversioned());
			br >> rollbackVersion;

			if (rollbackVersion < fromVersion && rollbackVersion > restoredVersion) {
				TEST(true); // ShardApplyPrivateData shard rollback
				TraceEvent(SevWarn, "Rollback", data->thisServerID)
				    .detail("FromVersion", fromVersion)
				    .detail("ToVersion", rollbackVersion)
				    .detail("AtVersion", currentVersion)
				    .detail("StorageVersion", data->storageVersion());
				ASSERT(rollbackVersion >= data->storageVersion());
				rollback(data, rollbackVersion, currentVersion);
			}
			for (auto& it : data->uidChangeFeed) {
				it.second->mutations.push_back(MutationsAndVersionRef(currentVersion, rollbackVersion));
				it.second->mutations.back().mutations.push_back_deep(it.second->mutations.back().arena(), m);
				data->currentChangeFeeds.insert(it.first);
			}

			data->recoveryVersionSkips.emplace_back(rollbackVersion, currentVersion - rollbackVersion);
		} else if (m.type == MutationRef::SetValue && m.param1 == killStoragePrivateKey) {
			TraceEvent("StorageServerWorkerRemoved", data->thisServerID).detail("Reason", "KillStorage");
			throw worker_removed();
		} else if ((m.type == MutationRef::SetValue || m.type == MutationRef::ClearRange) &&
		           m.param1.substr(1).startsWith(serverTagPrefix)) {
			UID serverTagKey = decodeServerTagKey(m.param1.substr(1));
			bool matchesThisServer = serverTagKey == data->thisServerID;
			bool matchesTssPair = data->isTss() ? serverTagKey == data->tssPairID.get() : false;
			// Remove SS if another SS is now assigned our tag, or this server was removed by deleting our tag entry
			// Since TSS don't have tags, they check for their pair's tag. If a TSS is in quarantine, it will stick
			// around until its pair is removed or it is finished quarantine.
			if ((m.type == MutationRef::SetValue &&
			     ((!data->isTss() && !matchesThisServer) || (data->isTss() && !matchesTssPair))) ||
			    (m.type == MutationRef::ClearRange &&
			     ((!data->isTSSInQuarantine() && matchesThisServer) || (data->isTss() && matchesTssPair)))) {
<<<<<<< HEAD
				TraceEvent("StorageWorkerRemovedWithTag", data->thisServerID)
				    .detail("Tag", printable(serverTagKey.toString()))
				    .detail("MatchThisServer", matchesThisServer)
				    .detail("MatchesTssPair", matchesTssPair);
=======
				TraceEvent("StorageServerWorkerRemoved", data->thisServerID)
				    .detail("Reason", "ServerTag")
				    .detail("MutationType", getTypeString(m.type))
				    .detail("TagMatches", matchesThisServer)
				    .detail("IsTSS", data->isTss());
>>>>>>> 38af76c9
				throw worker_removed();
			}
			if (!data->isTss() && m.type == MutationRef::ClearRange && data->ssPairID.present() &&
			    serverTagKey == data->ssPairID.get()) {
				data->clearSSWithTssPair();
			}
		} else if (m.type == MutationRef::SetValue && m.param1 == rebootWhenDurablePrivateKey) {
			data->rebootAfterDurableVersion = currentVersion;
			TraceEvent("RebootWhenDurableSet", data->thisServerID)
			    .detail("DurableVersion", data->durableVersion.get())
			    .detail("RebootAfterDurableVersion", data->rebootAfterDurableVersion);
		} else if (m.type == MutationRef::SetValue && m.param1 == primaryLocalityPrivateKey) {
			data->primaryLocality = BinaryReader::fromStringRef<int8_t>(m.param2, Unversioned());
			auto& mLV = data->addVersionToMutationLog(data->data().getLatestVersion());
			data->addMutationToMutationLog(mLV, MutationRef(MutationRef::SetValue, persistPrimaryLocality, m.param2));
		} else if (m.type == MutationRef::SetValue && m.param1.startsWith(changeFeedPrivatePrefix)) {
			Key changeFeedId = m.param1.removePrefix(changeFeedPrivatePrefix);
			KeyRange changeFeedRange;
			Version popVersion;
			ChangeFeedStatus status;
			std::tie(changeFeedRange, popVersion, status) = decodeChangeFeedValue(m.param2);
			auto feed = data->uidChangeFeed.find(changeFeedId);
			if (feed == data->uidChangeFeed.end()) {
				if (status == ChangeFeedStatus::CHANGE_FEED_CREATE) {
					TraceEvent(SevDebug, "AddingChangeFeed", data->thisServerID)
					    .detail("RangeID", changeFeedId.printable())
					    .detail("Range", changeFeedRange.toString())
					    .detail("Version", currentVersion);
					Reference<ChangeFeedInfo> changeFeedInfo(new ChangeFeedInfo());
					changeFeedInfo->range = changeFeedRange;
					changeFeedInfo->id = changeFeedId;
					changeFeedInfo->emptyVersion = currentVersion - 1;
					data->uidChangeFeed[changeFeedId] = changeFeedInfo;

					auto rs = data->keyChangeFeed.modify(changeFeedRange);
					for (auto r = rs.begin(); r != rs.end(); ++r) {
						r->value().push_back(changeFeedInfo);
					}
					data->keyChangeFeed.coalesce(changeFeedRange.contents());
					auto& mLV = data->addVersionToMutationLog(data->data().getLatestVersion());
					data->addMutationToMutationLog(
					    mLV,
					    MutationRef(MutationRef::SetValue,
					                persistChangeFeedKeys.begin.toString() + changeFeedId.toString(),
					                m.param2));
				}
			} else {
				if (status == ChangeFeedStatus::CHANGE_FEED_DESTROY) {
					Key beginClearKey = changeFeedId.withPrefix(persistChangeFeedKeys.begin);
					auto& mLV = data->addVersionToMutationLog(data->data().getLatestVersion());
					data->addMutationToMutationLog(
					    mLV, MutationRef(MutationRef::ClearRange, beginClearKey, keyAfter(beginClearKey)));
					data->addMutationToMutationLog(mLV,
					                               MutationRef(MutationRef::ClearRange,
					                                           changeFeedDurableKey(feed->second->id, 0),
					                                           changeFeedDurableKey(feed->second->id, currentVersion)));
					auto rs = data->keyChangeFeed.modify(feed->second->range);
					for (auto r = rs.begin(); r != rs.end(); ++r) {
						auto& feedList = r->value();
						for (int i = 0; i < feedList.size(); i++) {
							if (feedList[i] == feed->second) {
								swapAndPop(&feedList, i--);
							}
						}
					}
					data->uidChangeFeed.erase(feed);
				} else {
					if (popVersion != invalidVersion && popVersion - 1 > feed->second->emptyVersion) {
						feed->second->emptyVersion = popVersion - 1;
						while (!feed->second->mutations.empty() &&
						       feed->second->mutations.front().version < popVersion) {
							feed->second->mutations.pop_front();
						}
						if (feed->second->storageVersion != invalidVersion) {
							data->storage.clearRange(KeyRangeRef(changeFeedDurableKey(feed->second->id, 0),
							                                     changeFeedDurableKey(feed->second->id, popVersion)));
							if (popVersion > feed->second->storageVersion) {
								feed->second->storageVersion = invalidVersion;
								feed->second->durableVersion = invalidVersion;
							}
						}
					}
					feed->second->stopped = (status == ChangeFeedStatus::CHANGE_FEED_STOP);
					auto& mLV = data->addVersionToMutationLog(data->data().getLatestVersion());
					data->addMutationToMutationLog(
					    mLV,
					    MutationRef(MutationRef::SetValue,
					                persistChangeFeedKeys.begin.toString() + changeFeedId.toString(),
					                m.param2));
				}
			}
		} else if (m.param1.substr(1).startsWith(tssMappingKeys.begin) &&
		           (m.type == MutationRef::SetValue || m.type == MutationRef::ClearRange)) {
			if (!data->isTss()) {
				UID ssId = Codec<UID>::unpack(Tuple::unpack(m.param1.substr(1).removePrefix(tssMappingKeys.begin)));
				ASSERT(ssId == data->thisServerID);
				if (m.type == MutationRef::SetValue) {
					UID tssId = Codec<UID>::unpack(Tuple::unpack(m.param2));
					data->setSSWithTssPair(tssId);
				} else {
					data->clearSSWithTssPair();
				}
			}
		} else if (m.param1.substr(1).startsWith(tssQuarantineKeys.begin) &&
		           (m.type == MutationRef::SetValue || m.type == MutationRef::ClearRange)) {
			if (data->isTss()) {
				UID ssId = decodeTssQuarantineKey(m.param1.substr(1));
				ASSERT(ssId == data->thisServerID);
				if (m.type == MutationRef::SetValue) {
					TEST(true); // Putting TSS in quarantine
					TraceEvent(SevWarn, "TSSQuarantineStart", data->thisServerID).log();
					data->startTssQuarantine();
				} else {
					TraceEvent(SevWarn, "TSSQuarantineStop", data->thisServerID).log();
					TraceEvent("StorageServerWorkerRemoved", data->thisServerID).detail("Reason", "TSSQuarantineStop");
					// dipose of this TSS
					throw worker_removed();
				}
			}
		} else {
			ASSERT(false); // Unknown private mutation
		}
	}

	void applyPrivateCacheData(StorageServer* data, MutationRef const& m) {
		//TraceEvent(SevDebug, "SSPrivateCacheMutation", data->thisServerID).detail("Mutation", m);

		if (processedCacheStartKey) {
			// Because of the implementation of the krm* functions, we expect changes in pairs, [begin,end)
			ASSERT((m.type == MutationRef::SetValue) && m.param1.substr(1).startsWith(storageCachePrefix));
			KeyRangeRef keys(cacheStartKey.removePrefix(systemKeys.begin).removePrefix(storageCachePrefix),
			                 m.param1.removePrefix(systemKeys.begin).removePrefix(storageCachePrefix));
			data->cachedRangeMap.insert(keys, true);

			// Figure out the affected shard ranges and maintain the cached key-range information in the in-memory map
			// TODO revisit- we are not splitting the cached ranges based on shards as of now.
			if (0) {
				auto cachedRanges = data->shards.intersectingRanges(keys);
				for (auto shard = cachedRanges.begin(); shard != cachedRanges.end(); ++shard) {
					KeyRangeRef intersectingRange = shard.range() & keys;
					TraceEvent(SevDebug, "SSPrivateCacheMutationInsertUnexpected", data->thisServerID)
					    .detail("Begin", intersectingRange.begin)
					    .detail("End", intersectingRange.end);
					data->cachedRangeMap.insert(intersectingRange, true);
				}
			}
			processedStartKey = false;
		} else if ((m.type == MutationRef::SetValue) && m.param1.substr(1).startsWith(storageCachePrefix)) {
			// Because of the implementation of the krm* functions, we expect changes in pairs, [begin,end)
			cacheStartKey = m.param1;
			processedCacheStartKey = true;
		} else {
			ASSERT(false); // Unknown private mutation
		}
	}
};

ACTOR Future<Void> tssDelayForever() {
	loop {
		wait(delay(5.0));
		if (g_simulator.speedUpSimulation) {
			return Void();
		}
	}
}

ACTOR Future<Void> update(StorageServer* data, bool* pReceivedUpdate) {
	state double start;
	try {
		// If we are disk bound and durableVersion is very old, we need to block updates or we could run out of memory
		// This is often referred to as the storage server e-brake (emergency brake)

		// We allow the storage server to make some progress between e-brake periods, referreed to as "overage", in
		// order to ensure that it advances desiredOldestVersion enough for updateStorage to make enough progress on
		// freeing up queue size.
		state double waitStartT = 0;
		if (data->queueSize() >= SERVER_KNOBS->STORAGE_HARD_LIMIT_BYTES &&
		    data->durableVersion.get() < data->desiredOldestVersion.get() &&
		    ((data->desiredOldestVersion.get() - SERVER_KNOBS->STORAGE_HARD_LIMIT_VERSION_OVERAGE >
		      data->lastDurableVersionEBrake) ||
		     (data->counters.bytesInput.getValue() - SERVER_KNOBS->STORAGE_HARD_LIMIT_BYTES_OVERAGE >
		      data->lastBytesInputEBrake))) {

			while (data->queueSize() >= SERVER_KNOBS->STORAGE_HARD_LIMIT_BYTES &&
			       data->durableVersion.get() < data->desiredOldestVersion.get()) {
				if (now() - waitStartT >= 1) {
					TraceEvent(SevWarn, "StorageServerUpdateLag", data->thisServerID)
					    .detail("Version", data->version.get())
					    .detail("DurableVersion", data->durableVersion.get())
					    .detail("DesiredOldestVersion", data->desiredOldestVersion.get())
					    .detail("QueueSize", data->queueSize())
					    .detail("LastBytesInputEBrake", data->lastBytesInputEBrake)
					    .detail("LastDurableVersionEBrake", data->lastDurableVersionEBrake);
					waitStartT = now();
				}

				data->behind = true;
				wait(delayJittered(.005, TaskPriority::TLogPeekReply));
			}
			data->lastBytesInputEBrake = data->counters.bytesInput.getValue();
			data->lastDurableVersionEBrake = data->durableVersion.get();
		}

		if (g_network->isSimulated() && data->isTss() && g_simulator.tssMode == ISimulator::TSSMode::EnabledAddDelay &&
		    !g_simulator.speedUpSimulation && data->tssFaultInjectTime.present() &&
		    data->tssFaultInjectTime.get() < now()) {
			if (deterministicRandom()->random01() < 0.01) {
				TraceEvent(SevWarnAlways, "TSSInjectDelayForever", data->thisServerID).log();
				// small random chance to just completely get stuck here, each tss should eventually hit this in this
				// mode
				wait(tssDelayForever());
			} else {
				// otherwise pause for part of a second
				double delayTime = deterministicRandom()->random01();
				TraceEvent(SevWarnAlways, "TSSInjectDelay", data->thisServerID).detail("Delay", delayTime);
				wait(delay(delayTime));
			}
		}

		while (data->byteSampleClearsTooLarge.get()) {
			wait(data->byteSampleClearsTooLarge.onChange());
		}

		state Reference<ILogSystem::IPeekCursor> cursor = data->logCursor;
		ASSERT(cursor.isValid());

		state double beforeTLogCursorReads = now();
		loop {
			wait(cursor->getMore());
			if (!cursor->isExhausted()) {
				break;
			}
		}
		data->tlogCursorReadsLatencyHistogram->sampleSeconds(now() - beforeTLogCursorReads);
		if (cursor->popped() > 0) {
			TraceEvent("StorageServerWorkerRemoved", data->thisServerID).detail("Reason", "PeekPoppedTLogData");
			throw worker_removed();
		}

		++data->counters.updateBatches;
		data->lastTLogVersion = cursor->getMaxKnownVersion();
		data->knownCommittedVersion = cursor->getMinKnownCommittedVersion();
		data->versionLag = std::max<int64_t>(0, data->lastTLogVersion - data->version.get());

		ASSERT(*pReceivedUpdate == false);
		*pReceivedUpdate = true;

		start = now();
		wait(data->durableVersionLock.take(TaskPriority::TLogPeekReply, 1));
		state FlowLock::Releaser holdingDVL(data->durableVersionLock);
		if (now() - start > 0.1)
			TraceEvent("SSSlowTakeLock1", data->thisServerID)
			    .detailf("From", "%016llx", debug_lastLoadBalanceResultEndpointToken)
			    .detail("Duration", now() - start)
			    .detail("Version", data->version.get());
		data->ssVersionLockLatencyHistogram->sampleSeconds(now() - start);

		start = now();
		state UpdateEagerReadInfo eager;
		state FetchInjectionInfo fii;
		state Reference<ILogSystem::IPeekCursor> cloneCursor2;

		loop {
			state uint64_t changeCounter = data->shardChangeCounter;
			bool epochEnd = false;
			bool hasPrivateData = false;
			bool firstMutation = true;
			bool dbgLastMessageWasProtocol = false;

			Reference<ILogSystem::IPeekCursor> cloneCursor1 = cursor->cloneNoMore();
			cloneCursor2 = cursor->cloneNoMore();

			cloneCursor1->setProtocolVersion(data->logProtocol);

			for (; cloneCursor1->hasMessage(); cloneCursor1->nextMessage()) {
				ArenaReader& cloneReader = *cloneCursor1->reader();

				if (LogProtocolMessage::isNextIn(cloneReader)) {
					LogProtocolMessage lpm;
					cloneReader >> lpm;
					//TraceEvent(SevDebug, "SSReadingLPM", data->thisServerID).detail("Mutation", lpm);
					dbgLastMessageWasProtocol = true;
					cloneCursor1->setProtocolVersion(cloneReader.protocolVersion());
				} else if (cloneReader.protocolVersion().hasSpanContext() &&
				           SpanContextMessage::isNextIn(cloneReader)) {
					SpanContextMessage scm;
					cloneReader >> scm;
				} else {
					MutationRef msg;
					cloneReader >> msg;
					// TraceEvent(SevDebug, "SSReadingLog", data->thisServerID).detail("Mutation", msg);

					if (firstMutation && msg.param1.startsWith(systemKeys.end))
						hasPrivateData = true;
					firstMutation = false;

					if (msg.param1 == lastEpochEndPrivateKey) {
						epochEnd = true;
						ASSERT(dbgLastMessageWasProtocol);
					}

					eager.addMutation(msg);
					dbgLastMessageWasProtocol = false;
				}
			}

			// Any fetchKeys which are ready to transition their shards to the adding,transferred state do so now.
			// If there is an epoch end we skip this step, to increase testability and to prevent inserting a version in
			// the middle of a rolled back version range.
			while (!hasPrivateData && !epochEnd && !data->readyFetchKeys.empty()) {
				auto fk = data->readyFetchKeys.back();
				data->readyFetchKeys.pop_back();
				fk.send(&fii);
				// fetchKeys() would put the data it fetched into the fii. The thread will not return back to this actor
				// until it was completed.
			}

			for (auto& c : fii.changes)
				eager.addMutations(c.mutations);

			wait(doEagerReads(data, &eager));
			if (data->shardChangeCounter == changeCounter)
				break;
			TEST(true); // A fetchKeys completed while we were doing this, so eager might be outdated.  Read it again.
			// SOMEDAY: Theoretically we could check the change counters of individual shards and retry the reads only
			// selectively
			eager = UpdateEagerReadInfo();
		}
		data->eagerReadsLatencyHistogram->sampleSeconds(now() - start);

		// TODO: Why is is named SSSlowTakeLock2?
		if (now() - start > 0.1)
			TraceEvent("SSSlowTakeLock2", data->thisServerID)
			    .detailf("From", "%016llx", debug_lastLoadBalanceResultEndpointToken)
			    .detail("Duration", now() - start)
			    .detail("Version", data->version.get());

		data->updateEagerReads = &eager;

		// Start updating storage (in memory).

		data->debug_inApplyUpdate = true;

		state StorageUpdater updater(data->lastVersionWithData, data->restoredVersion);

		if (EXPENSIVE_VALIDATION)
			data->data().atLatest().validate();
		validate(data);

		// Apply the mutations from FetchInjectionInfo.

		state bool injectedChanges = false;
		state int changeNum = 0;
		// Number of bytes updated since last time we yield the thread.
		state int mutationBytes = 0;
		state double beforeFetchKeysUpdates = now();
		for (; changeNum < fii.changes.size(); changeNum++) {
			state int mutationNum = 0;
			state VerUpdateRef* pUpdate = &fii.changes[changeNum];
			for (; mutationNum < pUpdate->mutations.size(); mutationNum++) {
				updater.applyMutation(data, pUpdate->mutations[mutationNum], pUpdate->version, true);
				mutationBytes += pUpdate->mutations[mutationNum].totalSize();
				// data->counters.mutationBytes or data->counters.mutations should not be updated because they should
				// have counted when the mutations arrive from cursor initially.
				injectedChanges = true;
				if (mutationBytes > SERVER_KNOBS->DESIRED_UPDATE_BYTES) {
					mutationBytes = 0;
					wait(delay(SERVER_KNOBS->UPDATE_DELAY));
				}
			}
		}
		data->fetchKeysPTreeUpdatesLatencyHistogram->sampleSeconds(now() - beforeFetchKeysUpdates);

		// Apply the mutations from the cursor.

		state Version ver = invalidVersion;
		cloneCursor2->setProtocolVersion(data->logProtocol);
		state SpanID spanContext = SpanID();
		state double beforeTLogMsgsUpdates = now();
		state std::set<Key> updatedChangeFeeds;
		for (; cloneCursor2->hasMessage(); cloneCursor2->nextMessage()) {
			if (mutationBytes > SERVER_KNOBS->DESIRED_UPDATE_BYTES) {
				mutationBytes = 0;
				// Instead of just yielding, leave time for the storage server to respond to reads
				wait(delay(SERVER_KNOBS->UPDATE_DELAY));
			}

			if (cloneCursor2->version().version > ver) {
				ASSERT(cloneCursor2->version().version > data->version.get());
			}

			auto& rd = *cloneCursor2->reader();

			if (cloneCursor2->version().version > ver && cloneCursor2->version().version > data->version.get()) {
				++data->counters.updateVersions;
				if (data->currentChangeFeeds.size()) {
					data->changeFeedVersions.emplace_back(
					    std::vector<Key>(data->currentChangeFeeds.begin(), data->currentChangeFeeds.end()), ver);
					updatedChangeFeeds.insert(data->currentChangeFeeds.begin(), data->currentChangeFeeds.end());
					data->currentChangeFeeds.clear();
				}
				ver = cloneCursor2->version().version;
			}

			if (LogProtocolMessage::isNextIn(rd)) {
				LogProtocolMessage lpm;
				rd >> lpm;

				data->logProtocol = rd.protocolVersion();
				data->storage.changeLogProtocol(ver, data->logProtocol);
				cloneCursor2->setProtocolVersion(rd.protocolVersion());
				spanContext = UID();
			} else if (rd.protocolVersion().hasSpanContext() && SpanContextMessage::isNextIn(rd)) {
				SpanContextMessage scm;
				rd >> scm;
				spanContext = scm.spanContext;
			} else {
				MutationRef msg;
				rd >> msg;

				Span span("SS:update"_loc, { spanContext });
				span.addTag("key"_sr, msg.param1);

				// Drop non-private mutations if TSS fault injection is enabled in simulation, or if this is a TSS in
				// quarantine.
				if (g_network->isSimulated() && data->isTss() && !g_simulator.speedUpSimulation &&
				    g_simulator.tssMode == ISimulator::TSSMode::EnabledDropMutations &&
				    data->tssFaultInjectTime.present() && data->tssFaultInjectTime.get() < now() &&
				    (msg.type == MutationRef::SetValue || msg.type == MutationRef::ClearRange) &&
				    (msg.param1.size() < 2 || msg.param1[0] != 0xff || msg.param1[1] != 0xff) &&
				    deterministicRandom()->random01() < 0.05) {
					TraceEvent(SevWarnAlways, "TSSInjectDropMutation", data->thisServerID)
					    .detail("Mutation", msg)
					    .detail("Version", cloneCursor2->version().toString());
				} else if (data->isTSSInQuarantine() &&
				           (msg.param1.size() < 2 || msg.param1[0] != 0xff || msg.param1[1] != 0xff)) {
					TraceEvent("TSSQuarantineDropMutation", data->thisServerID)
					    .suppressFor(10.0)
					    .detail("Version", cloneCursor2->version().toString());
				} else if (ver != invalidVersion) { // This change belongs to a version < minVersion
					DEBUG_MUTATION("SSPeek", ver, msg, data->thisServerID);
					if (ver == 1) {
						//TraceEvent("SSPeekMutation", data->thisServerID).log();
						// The following trace event may produce a value with special characters
						TraceEvent("SSPeekMutation", data->thisServerID)
						    .detail("Mutation", msg)
						    .detail("Version", cloneCursor2->version().toString());
					}

					updater.applyMutation(data, msg, ver, false);
					mutationBytes += msg.totalSize();
					data->counters.mutationBytes += msg.totalSize();
					++data->counters.mutations;
					switch (msg.type) {
					case MutationRef::SetValue:
						++data->counters.setMutations;
						break;
					case MutationRef::ClearRange:
						++data->counters.clearRangeMutations;
						break;
					case MutationRef::AddValue:
					case MutationRef::And:
					case MutationRef::AndV2:
					case MutationRef::AppendIfFits:
					case MutationRef::ByteMax:
					case MutationRef::ByteMin:
					case MutationRef::Max:
					case MutationRef::Min:
					case MutationRef::MinV2:
					case MutationRef::Or:
					case MutationRef::Xor:
					case MutationRef::CompareAndClear:
						++data->counters.atomicMutations;
						break;
					}
				} else
					TraceEvent(SevError, "DiscardingPeekedData", data->thisServerID)
					    .detail("Mutation", msg)
					    .detail("Version", cloneCursor2->version().toString());
			}
		}
		data->tLogMsgsPTreeUpdatesLatencyHistogram->sampleSeconds(now() - beforeTLogMsgsUpdates);
		if (data->currentChangeFeeds.size()) {
			data->changeFeedVersions.emplace_back(
			    std::vector<Key>(data->currentChangeFeeds.begin(), data->currentChangeFeeds.end()), ver);
			updatedChangeFeeds.insert(data->currentChangeFeeds.begin(), data->currentChangeFeeds.end());
			data->currentChangeFeeds.clear();
		}

		if (ver != invalidVersion) {
			data->lastVersionWithData = ver;
		}

		// TODO: Question: why minus 1?
		// version() is the smallest possible version the subsequent message might have. We are guaranteed to already
		// have all data at version ver (i.e. version() - 1) and before. But it is possible the next message will have
		// same version as the last updated one, so `ver` here may be smaller than the (partially) updated version by 1.
		// This doesn't sound right.
		ver = cloneCursor2->version().version - 1;

		if (injectedChanges)
			data->lastVersionWithData = ver;

		data->updateEagerReads = nullptr;
		data->debug_inApplyUpdate = false;

		if (ver == invalidVersion && !fii.changes.empty()) {
			ver = updater.currentVersion;
		}

		// The fully supported version (all data at or before this version have arrived) is increased. Update the
		// version and possibly change the desired oldest version
		if (ver != invalidVersion && ver > data->version.get()) {
			// TODO(alexmiller): Update to version tracking.
			// DEBUG_KEY_RANGE("SSUpdate", ver, KeyRangeRef());

			data->mutableData().createNewVersion(ver);
			if (data->otherError.getFuture().isReady())
				data->otherError.getFuture().get();

			data->counters.fetchedVersions += (ver - data->version.get());
			++data->counters.fetchesFromLogs;
			Optional<UID> curSourceTLogID = cursor->getCurrentPeekLocation();

			if (curSourceTLogID != data->sourceTLogID) {
				data->sourceTLogID = curSourceTLogID;

				TraceEvent("StorageServerSourceTLogID", data->thisServerID)
				    .detail("SourceTLogID",
				            data->sourceTLogID.present() ? data->sourceTLogID.get().toString() : "unknown")
				    .trackLatest(data->storageServerSourceTLogIDEventHolder->trackingKey);
			}

			data->noRecentUpdates.set(false);
			data->lastUpdate = now();

			data->prevVersion = data->version.get();
			data->version.set(ver); // Triggers replies to waiting gets for new version(s)

			for (auto& it : updatedChangeFeeds) {
				auto feed = data->uidChangeFeed.find(it);
				if (feed != data->uidChangeFeed.end()) {
					feed->second->newMutations.trigger();
				}
			}

			setDataVersion(data->thisServerID, data->version.get());
			if (data->otherError.getFuture().isReady())
				data->otherError.getFuture().get();

			Version maxVersionsInMemory = SERVER_KNOBS->MAX_READ_TRANSACTION_LIFE_VERSIONS;
			for (int i = 0; i < data->recoveryVersionSkips.size(); i++) {
				maxVersionsInMemory += data->recoveryVersionSkips[i].second;
			}

			// Trigger updateStorage if necessary
			Version proposedOldestVersion =
			    std::max(data->version.get(), cursor->getMinKnownCommittedVersion()) - maxVersionsInMemory;
			if (data->primaryLocality == tagLocalitySpecial || data->tag.locality == data->primaryLocality) {
				proposedOldestVersion = std::max(proposedOldestVersion, data->lastTLogVersion - maxVersionsInMemory);
			}
			proposedOldestVersion = std::min(proposedOldestVersion, data->version.get() - 1);
			proposedOldestVersion = std::max(proposedOldestVersion, data->oldestVersion.get());
			proposedOldestVersion = std::max(proposedOldestVersion, data->desiredOldestVersion.get());

			//TraceEvent("StorageServerUpdated", data->thisServerID).detail("Ver", ver).detail("DataVersion", data->version.get())
			//	.detail("LastTLogVersion", data->lastTLogVersion).detail("NewOldest",
			// data->oldestVersion.get()).detail("DesiredOldest",data->desiredOldestVersion.get())
			//	.detail("MaxVersionInMemory", maxVersionsInMemory).detail("Proposed",
			// proposedOldestVersion).detail("PrimaryLocality", data->primaryLocality).detail("Tag",
			// data->tag.toString());

			while (!data->recoveryVersionSkips.empty() &&
			       proposedOldestVersion > data->recoveryVersionSkips.front().first) {
				data->recoveryVersionSkips.pop_front();
			}
			data->desiredOldestVersion.set(proposedOldestVersion);
			// It triggers updateStorage if the new desiredOldestVersion is greater than storageVersion() (i.e.
			// oldestVersion)
		}

		validate(data);

		data->logCursor->advanceTo(cloneCursor2->version());
		if (cursor->version().version >= data->lastTLogVersion) {
			if (data->behind) {
				TraceEvent("StorageServerNoLongerBehind", data->thisServerID)
				    .detail("CursorVersion", cursor->version().version)
				    .detail("TLogVersion", data->lastTLogVersion);
			}
			data->behind = false;
		}

		return Void(); // update will get called again ASAP
	} catch (Error& err) {
		state Error e = err;
		if (e.code() != error_code_worker_removed && e.code() != error_code_please_reboot) {
			TraceEvent(SevError, "SSUpdateError", data->thisServerID).error(e).backtrace();
		} else if (e.code() == error_code_please_reboot) {
			wait(data->durableInProgress);
		}
		throw e;
	}
}

ACTOR Future<Void> updateStorage(StorageServer* data) {
	loop {
		ASSERT(data->durableVersion.get() == data->storageVersion());
		if (g_network->isSimulated()) {
			double endTime =
			    g_simulator.checkDisabled(format("%s/updateStorage", data->thisServerID.toString().c_str()));
			if (endTime > now()) {
				wait(delay(endTime - now(), TaskPriority::UpdateStorage));
			}
		}
		wait(data->desiredOldestVersion.whenAtLeast(data->storageVersion() + 1));
		wait(delay(0, TaskPriority::UpdateStorage));

		state Promise<Void> durableInProgress;
		data->durableInProgress = durableInProgress.getFuture();

		state Version startOldestVersion = data->storageVersion();
		state Version newOldestVersion = data->storageVersion();
		state Version desiredVersion = data->desiredOldestVersion.get();
		state int64_t bytesLeft = SERVER_KNOBS->STORAGE_COMMIT_BYTES;

		// Write mutations to storage until we reach the desiredVersion or have written too much (bytesleft)
		state double beforeStorageUpdates = now();
		loop {
			state bool done = data->storage.makeVersionMutationsDurable(newOldestVersion, desiredVersion, bytesLeft);
			// We want to forget things from these data structures atomically with changing oldestVersion (and "before",
			// since oldestVersion.set() may trigger waiting actors) forgetVersionsBeforeAsync visibly forgets
			// immediately (without waiting) but asynchronously frees memory.
			Future<Void> finishedForgetting =
			    data->mutableData().forgetVersionsBeforeAsync(newOldestVersion, TaskPriority::UpdateStorage);
			data->oldestVersion.set(newOldestVersion);
			wait(finishedForgetting);
			wait(yield(TaskPriority::UpdateStorage));
			if (done)
				break;
		}

		std::set<Key> modifiedChangeFeeds;
		while (!data->changeFeedVersions.empty() && data->changeFeedVersions.front().second <= newOldestVersion) {
			modifiedChangeFeeds.insert(data->changeFeedVersions.front().first.begin(),
			                           data->changeFeedVersions.front().first.end());
			data->changeFeedVersions.pop_front();
		}

		state std::vector<Key> updatedChangeFeeds(modifiedChangeFeeds.begin(), modifiedChangeFeeds.end());
		state int curFeed = 0;
		while (curFeed < updatedChangeFeeds.size()) {
			auto info = data->uidChangeFeed.find(updatedChangeFeeds[curFeed]);
			if (info != data->uidChangeFeed.end()) {
				for (auto& it : info->second->mutations) {
					if (it.version > newOldestVersion) {
						break;
					}
					data->storage.writeKeyValue(
					    KeyValueRef(changeFeedDurableKey(info->second->id, it.version),
					                changeFeedDurableValue(it.mutations, it.knownCommittedVersion)));
					info->second->storageVersion = it.version;
				}
				wait(yield(TaskPriority::UpdateStorage));
			}
			curFeed++;
		}

		// Set the new durable version as part of the outstanding change set, before commit
		if (startOldestVersion != newOldestVersion)
			data->storage.makeVersionDurable(newOldestVersion);
		data->storageUpdatesDurableLatencyHistogram->sampleSeconds(now() - beforeStorageUpdates);

		debug_advanceMaxCommittedVersion(data->thisServerID, newOldestVersion);
		state double beforeStorageCommit = now();
		state Future<Void> durable = data->storage.commit();
		state Future<Void> durableDelay = Void();

		if (bytesLeft > 0) {
			durableDelay = delay(SERVER_KNOBS->STORAGE_COMMIT_INTERVAL, TaskPriority::UpdateStorage);
		}

		wait(ioTimeoutError(durable, SERVER_KNOBS->MAX_STORAGE_COMMIT_TIME));
		data->storageCommitLatencyHistogram->sampleSeconds(now() - beforeStorageCommit);

		debug_advanceMinCommittedVersion(data->thisServerID, newOldestVersion);

		if (newOldestVersion > data->rebootAfterDurableVersion) {
			TraceEvent("RebootWhenDurableTriggered", data->thisServerID)
			    .detail("NewOldestVersion", newOldestVersion)
			    .detail("RebootAfterDurableVersion", data->rebootAfterDurableVersion);
			// To avoid brokenPromise error, which is caused by the sender of the durableInProgress (i.e., this process)
			// never sets durableInProgress, we should set durableInProgress before send the please_reboot() error.
			// Otherwise, in the race situation when storage server receives both reboot and
			// brokenPromise of durableInProgress, the worker of the storage server will die.
			// We will eventually end up with no worker for storage server role.
			// The data distributor's buildTeam() will get stuck in building a team
			durableInProgress.sendError(please_reboot());
			throw please_reboot();
		}

		curFeed = 0;
		while (curFeed < updatedChangeFeeds.size()) {
			auto info = data->uidChangeFeed.find(updatedChangeFeeds[curFeed]);
			if (info != data->uidChangeFeed.end()) {
				while (!info->second->mutations.empty() && info->second->mutations.front().version < newOldestVersion) {
					info->second->mutations.pop_front();
				}
				info->second->durableVersion = info->second->storageVersion;
				wait(yield(TaskPriority::UpdateStorage));
			}
			curFeed++;
		}

		durableInProgress.send(Void());
		wait(delay(0, TaskPriority::UpdateStorage)); // Setting durableInProgess could cause the storage server to shut
		                                             // down, so delay to check for cancellation

		// Taking and releasing the durableVersionLock ensures that no eager reads both begin before the commit was
		// effective and are applied after we change the durable version. Also ensure that we have to lock while calling
		// changeDurableVersion, because otherwise the latest version of mutableData might be partially loaded.
		state double beforeSSDurableVersionUpdate = now();
		wait(data->durableVersionLock.take());
		data->popVersion(data->durableVersion.get() + 1);

		while (!changeDurableVersion(data, newOldestVersion)) {
			if (g_network->check_yield(TaskPriority::UpdateStorage)) {
				data->durableVersionLock.release();
				wait(delay(0, TaskPriority::UpdateStorage));
				wait(data->durableVersionLock.take());
			}
		}

		data->durableVersionLock.release();
		data->ssDurableVersionUpdateLatencyHistogram->sampleSeconds(now() - beforeSSDurableVersionUpdate);

		//TraceEvent("StorageServerDurable", data->thisServerID).detail("Version", newOldestVersion);
		data->fetchKeysBytesBudget = SERVER_KNOBS->STORAGE_FETCH_BYTES;
		data->fetchKeysBudgetUsed.set(false);
		if (!data->fetchKeysBudgetUsed.get()) {
			wait(durableDelay || data->fetchKeysBudgetUsed.onChange());
		}
	}
}

#ifndef __INTEL_COMPILER
#pragma endregion
#endif

////////////////////////////////// StorageServerDisk ///////////////////////////////////////
#ifndef __INTEL_COMPILER
#pragma region StorageServerDisk
#endif

void StorageServerDisk::makeNewStorageServerDurable() {
	storage->set(persistFormat);
	storage->set(KeyValueRef(persistID, BinaryWriter::toValue(data->thisServerID, Unversioned())));
	if (data->tssPairID.present()) {
		storage->set(KeyValueRef(persistTssPairID, BinaryWriter::toValue(data->tssPairID.get(), Unversioned())));
	}
	ASSERT(data->clusterId.getFuture().isReady() && data->clusterId.getFuture().get().isValid());
	storage->set(
	    KeyValueRef(persistClusterIdKey, BinaryWriter::toValue(data->clusterId.getFuture().get(), Unversioned())));
	storage->set(KeyValueRef(persistVersion, BinaryWriter::toValue(data->version.get(), Unversioned())));
	storage->set(KeyValueRef(persistShardAssignedKeys.begin.toString(), LiteralStringRef("0")));
	storage->set(KeyValueRef(persistShardAvailableKeys.begin.toString(), LiteralStringRef("0")));
}

void setAvailableStatus(StorageServer* self, KeyRangeRef keys, bool available) {
	// ASSERT( self->debug_inApplyUpdate );
	ASSERT(!keys.empty());

	auto& mLV = self->addVersionToMutationLog(self->data().getLatestVersion());

	KeyRange availableKeys = KeyRangeRef(persistShardAvailableKeys.begin.toString() + keys.begin.toString(),
	                                     persistShardAvailableKeys.begin.toString() + keys.end.toString());
	//TraceEvent("SetAvailableStatus", self->thisServerID).detail("Version", mLV.version).detail("RangeBegin", availableKeys.begin).detail("RangeEnd", availableKeys.end);

	self->addMutationToMutationLog(mLV, MutationRef(MutationRef::ClearRange, availableKeys.begin, availableKeys.end));
	self->addMutationToMutationLog(mLV,
	                               MutationRef(MutationRef::SetValue,
	                                           availableKeys.begin,
	                                           available ? LiteralStringRef("1") : LiteralStringRef("0")));
	if (keys.end != allKeys.end) {
		bool endAvailable = self->shards.rangeContaining(keys.end)->value()->isInVersionedData();
		self->addMutationToMutationLog(mLV,
		                               MutationRef(MutationRef::SetValue,
		                                           availableKeys.end,
		                                           endAvailable ? LiteralStringRef("1") : LiteralStringRef("0")));
	}
}

void setAssignedStatus(StorageServer* self, KeyRangeRef keys, bool nowAssigned) {
	ASSERT(!keys.empty());
	auto& mLV = self->addVersionToMutationLog(self->data().getLatestVersion());
	KeyRange assignedKeys = KeyRangeRef(persistShardAssignedKeys.begin.toString() + keys.begin.toString(),
	                                    persistShardAssignedKeys.begin.toString() + keys.end.toString());
	//TraceEvent("SetAssignedStatus", self->thisServerID).detail("Version", mLV.version).detail("RangeBegin", assignedKeys.begin).detail("RangeEnd", assignedKeys.end);
	self->addMutationToMutationLog(mLV, MutationRef(MutationRef::ClearRange, assignedKeys.begin, assignedKeys.end));
	self->addMutationToMutationLog(mLV,
	                               MutationRef(MutationRef::SetValue,
	                                           assignedKeys.begin,
	                                           nowAssigned ? LiteralStringRef("1") : LiteralStringRef("0")));
	if (keys.end != allKeys.end) {
		bool endAssigned = self->shards.rangeContaining(keys.end)->value()->assigned();
		self->addMutationToMutationLog(mLV,
		                               MutationRef(MutationRef::SetValue,
		                                           assignedKeys.end,
		                                           endAssigned ? LiteralStringRef("1") : LiteralStringRef("0")));
	}
}

void StorageServerDisk::clearRange(KeyRangeRef keys) {
	storage->clear(keys);
}

void StorageServerDisk::writeKeyValue(KeyValueRef kv) {
	storage->set(kv);
}

void StorageServerDisk::writeMutation(MutationRef mutation) {
	if (mutation.type == MutationRef::SetValue) {
		storage->set(KeyValueRef(mutation.param1, mutation.param2));
	} else if (mutation.type == MutationRef::ClearRange) {
		storage->clear(KeyRangeRef(mutation.param1, mutation.param2));
	} else
		ASSERT(false);
}

void StorageServerDisk::writeMutations(const VectorRef<MutationRef>& mutations,
                                       Version debugVersion,
                                       const char* debugContext) {
	for (const auto& m : mutations) {
		DEBUG_MUTATION(debugContext, debugVersion, m, data->thisServerID);
		if (m.type == MutationRef::SetValue) {
			storage->set(KeyValueRef(m.param1, m.param2));
		} else if (m.type == MutationRef::ClearRange) {
			storage->clear(KeyRangeRef(m.param1, m.param2));
		}
	}
}

bool StorageServerDisk::makeVersionMutationsDurable(Version& prevStorageVersion,
                                                    Version newStorageVersion,
                                                    int64_t& bytesLeft) {
	if (bytesLeft <= 0)
		return true;

	// Apply mutations from the mutationLog
	auto u = data->getMutationLog().upper_bound(prevStorageVersion);
	if (u != data->getMutationLog().end() && u->first <= newStorageVersion) {
		VerUpdateRef const& v = u->second;
		ASSERT(v.version > prevStorageVersion && v.version <= newStorageVersion);
		// TODO(alexmiller): Update to version tracking.
		// DEBUG_KEY_RANGE("makeVersionMutationsDurable", v.version, KeyRangeRef());
		writeMutations(v.mutations, v.version, "makeVersionDurable");
		for (const auto& m : v.mutations)
			bytesLeft -= mvccStorageBytes(m);
		prevStorageVersion = v.version;
		return false;
	} else {
		prevStorageVersion = newStorageVersion;
		return true;
	}
}

// Update data->storage to persist the changes from (data->storageVersion(),version]
void StorageServerDisk::makeVersionDurable(Version version) {
	storage->set(KeyValueRef(persistVersion, BinaryWriter::toValue(version, Unversioned())));

	// TraceEvent("MakeDurable", data->thisServerID)
	//     .detail("FromVersion", prevStorageVersion)
	//     .detail("ToVersion", version);
}

// Update data->storage to persist tss quarantine state
void StorageServerDisk::makeTssQuarantineDurable() {
	storage->set(KeyValueRef(persistTssQuarantine, LiteralStringRef("1")));
}

void StorageServerDisk::changeLogProtocol(Version version, ProtocolVersion protocol) {
	data->addMutationToMutationLogOrStorage(
	    version,
	    MutationRef(MutationRef::SetValue, persistLogProtocol, BinaryWriter::toValue(protocol, Unversioned())));
}

ACTOR Future<Void> applyByteSampleResult(StorageServer* data,
                                         IKeyValueStore* storage,
                                         Key begin,
                                         Key end,
                                         std::vector<Standalone<VectorRef<KeyValueRef>>>* results = nullptr) {
	state int totalFetches = 0;
	state int totalKeys = 0;
	state int totalBytes = 0;
	loop {
		RangeResult bs = wait(storage->readRange(
		    KeyRangeRef(begin, end), SERVER_KNOBS->STORAGE_LIMIT_BYTES, SERVER_KNOBS->STORAGE_LIMIT_BYTES));
		if (results)
			results->push_back(bs.castTo<VectorRef<KeyValueRef>>());
		int rangeSize = bs.expectedSize();
		totalFetches++;
		totalKeys += bs.size();
		totalBytes += rangeSize;
		for (int j = 0; j < bs.size(); j++) {
			KeyRef key = bs[j].key.removePrefix(persistByteSampleKeys.begin);
			if (!data->byteSampleClears.rangeContaining(key).value()) {
				data->metrics.byteSample.sample.insert(
				    key, BinaryReader::fromStringRef<int32_t>(bs[j].value, Unversioned()), false);
			}
		}
		if (rangeSize >= SERVER_KNOBS->STORAGE_LIMIT_BYTES) {
			Key nextBegin = keyAfter(bs.back().key);
			data->byteSampleClears.insert(KeyRangeRef(begin, nextBegin).removePrefix(persistByteSampleKeys.begin),
			                              true);
			data->byteSampleClearsTooLarge.set(data->byteSampleClears.size() >
			                                   SERVER_KNOBS->MAX_BYTE_SAMPLE_CLEAR_MAP_SIZE);
			begin = nextBegin;
			if (begin == end) {
				break;
			}
		} else {
			data->byteSampleClears.insert(KeyRangeRef(begin.removePrefix(persistByteSampleKeys.begin),
			                                          end == persistByteSampleKeys.end
			                                              ? LiteralStringRef("\xff\xff\xff")
			                                              : end.removePrefix(persistByteSampleKeys.begin)),
			                              true);
			data->byteSampleClearsTooLarge.set(data->byteSampleClears.size() >
			                                   SERVER_KNOBS->MAX_BYTE_SAMPLE_CLEAR_MAP_SIZE);
			break;
		}

		if (!results) {
			wait(delay(SERVER_KNOBS->BYTE_SAMPLE_LOAD_DELAY));
		}
	}
	TraceEvent("RecoveredByteSampleRange", data->thisServerID)
	    .detail("Begin", begin)
	    .detail("End", end)
	    .detail("Fetches", totalFetches)
	    .detail("Keys", totalKeys)
	    .detail("ReadBytes", totalBytes);
	return Void();
}

ACTOR Future<Void> restoreByteSample(StorageServer* data,
                                     IKeyValueStore* storage,
                                     Promise<Void> byteSampleSampleRecovered,
                                     Future<Void> startRestore) {
	state std::vector<Standalone<VectorRef<KeyValueRef>>> byteSampleSample;
	wait(applyByteSampleResult(
	    data, storage, persistByteSampleSampleKeys.begin, persistByteSampleSampleKeys.end, &byteSampleSample));
	byteSampleSampleRecovered.send(Void());
	wait(startRestore);
	wait(delay(SERVER_KNOBS->BYTE_SAMPLE_START_DELAY));

	size_t bytes_per_fetch = 0;
	// Since the expected size also includes (as of now) the space overhead of the container, we calculate our own
	// number here
	for (auto& it : byteSampleSample) {
		for (auto& kv : it) {
			bytes_per_fetch += BinaryReader::fromStringRef<int32_t>(kv.value, Unversioned());
		}
	}
	bytes_per_fetch = (bytes_per_fetch / SERVER_KNOBS->BYTE_SAMPLE_LOAD_PARALLELISM) + 1;

	state std::vector<Future<Void>> sampleRanges;
	int accumulatedSize = 0;
	Key lastStart =
	    persistByteSampleKeys.begin; // make sure the first range starts at the absolute beginning of the byte sample
	for (auto& it : byteSampleSample) {
		for (auto& kv : it) {
			if (accumulatedSize >= bytes_per_fetch) {
				accumulatedSize = 0;
				Key realKey = kv.key.removePrefix(persistByteSampleKeys.begin);
				sampleRanges.push_back(applyByteSampleResult(data, storage, lastStart, realKey));
				lastStart = realKey;
			}
			accumulatedSize += BinaryReader::fromStringRef<int32_t>(kv.value, Unversioned());
		}
	}
	// make sure that the last range goes all the way to the end of the byte sample
	sampleRanges.push_back(applyByteSampleResult(data, storage, lastStart, persistByteSampleKeys.end));

	wait(waitForAll(sampleRanges));
	TraceEvent("RecoveredByteSampleChunkedRead", data->thisServerID).detail("Ranges", sampleRanges.size());

	if (BUGGIFY)
		wait(delay(deterministicRandom()->random01() * 10.0));

	return Void();
}

// Reads the cluster ID from the transaction state store.
ACTOR Future<UID> getClusterId(StorageServer* self) {
	state ReadYourWritesTransaction tr(self->cx);
	loop {
		try {
			tr.setOption(FDBTransactionOptions::ACCESS_SYSTEM_KEYS);
			tr.setOption(FDBTransactionOptions::LOCK_AWARE);
			Optional<Value> clusterId = wait(tr.get(clusterIdKey));
			ASSERT(clusterId.present());
			return BinaryReader::fromStringRef<UID>(clusterId.get(), Unversioned());
		} catch (Error& e) {
			wait(tr.onError(e));
		}
	}
}

// Read the cluster ID from the transaction state store and persist it to local
// storage. This function should only be necessary during an upgrade when the
// prior FDB version did not support cluster IDs. The normal path for storage
// server recruitment will include the cluster ID in the initial recruitment
// message.
ACTOR Future<Void> persistClusterId(StorageServer* self) {
	state Transaction tr(self->cx);
	loop {
		try {
			Optional<Value> clusterId = wait(tr.get(clusterIdKey));
			if (clusterId.present()) {
				auto uid = BinaryReader::fromStringRef<UID>(clusterId.get(), Unversioned());
				self->storage.writeKeyValue(
				    KeyValueRef(persistClusterIdKey, BinaryWriter::toValue(uid, Unversioned())));
				// Purposely not calling commit here, and letting the recurring
				// commit handle save this value to disk
				self->clusterId.send(uid);
			}
			break;
		} catch (Error& e) {
			wait(tr.onError(e));
		}
	}
	return Void();
}

ACTOR Future<bool> restoreDurableState(StorageServer* data, IKeyValueStore* storage) {
	state Future<Optional<Value>> fFormat = storage->readValue(persistFormat.key);
	state Future<Optional<Value>> fID = storage->readValue(persistID);
	state Future<Optional<Value>> fClusterID = storage->readValue(persistClusterIdKey);
	state Future<Optional<Value>> ftssPairID = storage->readValue(persistTssPairID);
	state Future<Optional<Value>> fTssQuarantine = storage->readValue(persistTssQuarantine);
	state Future<Optional<Value>> fVersion = storage->readValue(persistVersion);
	state Future<Optional<Value>> fLogProtocol = storage->readValue(persistLogProtocol);
	state Future<Optional<Value>> fPrimaryLocality = storage->readValue(persistPrimaryLocality);
	state Future<RangeResult> fShardAssigned = storage->readRange(persistShardAssignedKeys);
	state Future<RangeResult> fShardAvailable = storage->readRange(persistShardAvailableKeys);
	state Future<RangeResult> fChangeFeeds = storage->readRange(persistChangeFeedKeys);

	state Promise<Void> byteSampleSampleRecovered;
	state Promise<Void> startByteSampleRestore;
	data->byteSampleRecovery =
	    restoreByteSample(data, storage, byteSampleSampleRecovered, startByteSampleRestore.getFuture());

	TraceEvent("ReadingDurableState", data->thisServerID).log();
	wait(waitForAll(
	    std::vector{ fFormat, fID, fClusterID, ftssPairID, fTssQuarantine, fVersion, fLogProtocol, fPrimaryLocality }));
	wait(waitForAll(std::vector{ fShardAssigned, fShardAvailable, fChangeFeeds }));
	wait(byteSampleSampleRecovered.getFuture());
	TraceEvent("RestoringDurableState", data->thisServerID).log();

	if (!fFormat.get().present()) {
		// The DB was never initialized
		TraceEvent("DBNeverInitialized", data->thisServerID).log();
		storage->dispose();
		data->thisServerID = UID();
		data->sk = Key();
		return false;
	}
	if (!persistFormatReadableRange.contains(fFormat.get().get())) {
		TraceEvent(SevError, "UnsupportedDBFormat")
		    .detail("Format", fFormat.get().get().toString())
		    .detail("Expected", persistFormat.value.toString());
		throw worker_recovery_failed();
	}
	data->thisServerID = BinaryReader::fromStringRef<UID>(fID.get().get(), Unversioned());
	if (ftssPairID.get().present()) {
		data->setTssPair(BinaryReader::fromStringRef<UID>(ftssPairID.get().get(), Unversioned()));
	}

	if (fClusterID.get().present()) {
		data->clusterId.send(BinaryReader::fromStringRef<UID>(fClusterID.get().get(), Unversioned()));
	} else {
		TEST(true); // storage server upgraded to version supporting cluster IDs
		data->actors.add(persistClusterId(data));
	}

	// It's a bit sketchy to rely on an untrusted storage engine to persist its quarantine state when the quarantine
	// state means the storage engine already had a durability or correctness error, but it should get re-quarantined
	// very quickly because of a mismatch if it starts trying to do things again
	if (fTssQuarantine.get().present()) {
		TEST(true); // TSS restarted while quarantined
		data->tssInQuarantine = true;
	}

	data->sk = serverKeysPrefixFor((data->tssPairID.present()) ? data->tssPairID.get() : data->thisServerID)
	               .withPrefix(systemKeys.begin); // FFFF/serverKeys/[this server]/

	if (fLogProtocol.get().present())
		data->logProtocol = BinaryReader::fromStringRef<ProtocolVersion>(fLogProtocol.get().get(), Unversioned());

	if (fPrimaryLocality.get().present())
		data->primaryLocality = BinaryReader::fromStringRef<int8_t>(fPrimaryLocality.get().get(), Unversioned());

	state Version version = BinaryReader::fromStringRef<Version>(fVersion.get().get(), Unversioned());
	debug_checkRestoredVersion(data->thisServerID, version, "StorageServer");
	data->setInitialVersion(version);

	state RangeResult available = fShardAvailable.get();
	state int availableLoc;
	for (availableLoc = 0; availableLoc < available.size(); availableLoc++) {
		KeyRangeRef keys(available[availableLoc].key.removePrefix(persistShardAvailableKeys.begin),
		                 availableLoc + 1 == available.size()
		                     ? allKeys.end
		                     : available[availableLoc + 1].key.removePrefix(persistShardAvailableKeys.begin));
		ASSERT(!keys.empty());

		bool nowAvailable = available[availableLoc].value != LiteralStringRef("0");
		/*if(nowAvailable)
		  TraceEvent("AvailableShard", data->thisServerID).detail("RangeBegin", keys.begin).detail("RangeEnd", keys.end);*/
		data->newestAvailableVersion.insert(keys, nowAvailable ? latestVersion : invalidVersion);
		wait(yield());
	}

	state RangeResult assigned = fShardAssigned.get();
	state int assignedLoc;
	for (assignedLoc = 0; assignedLoc < assigned.size(); assignedLoc++) {
		KeyRangeRef keys(assigned[assignedLoc].key.removePrefix(persistShardAssignedKeys.begin),
		                 assignedLoc + 1 == assigned.size()
		                     ? allKeys.end
		                     : assigned[assignedLoc + 1].key.removePrefix(persistShardAssignedKeys.begin));
		ASSERT(!keys.empty());
		bool nowAssigned = assigned[assignedLoc].value != LiteralStringRef("0");
		/*if(nowAssigned)
		  TraceEvent("AssignedShard", data->thisServerID).detail("RangeBegin", keys.begin).detail("RangeEnd", keys.end);*/
		changeServerKeys(data, keys, nowAssigned, version, CSK_RESTORE);

		if (!nowAssigned)
			ASSERT(data->newestAvailableVersion.allEqual(keys, invalidVersion));
		wait(yield());
	}

	state RangeResult changeFeeds = fChangeFeeds.get();
	state int feedLoc;
	for (feedLoc = 0; feedLoc < changeFeeds.size(); feedLoc++) {
		Key changeFeedId = changeFeeds[feedLoc].key.removePrefix(persistChangeFeedKeys.begin);
		KeyRange changeFeedRange;
		Version popVersion;
		ChangeFeedStatus status;
		std::tie(changeFeedRange, popVersion, status) = decodeChangeFeedValue(changeFeeds[feedLoc].value);
		TraceEvent(SevDebug, "RestoringChangeFeed", data->thisServerID)
		    .detail("RangeID", changeFeedId.printable())
		    .detail("Range", changeFeedRange.toString())
		    .detail("Status", status)
		    .detail("PopVer", popVersion);
		Reference<ChangeFeedInfo> changeFeedInfo(new ChangeFeedInfo());
		changeFeedInfo->range = changeFeedRange;
		changeFeedInfo->id = changeFeedId;
		changeFeedInfo->durableVersion = version;
		changeFeedInfo->storageVersion = version;
		changeFeedInfo->emptyVersion = popVersion - 1;
		changeFeedInfo->stopped = status == ChangeFeedStatus::CHANGE_FEED_STOP;
		data->uidChangeFeed[changeFeedId] = changeFeedInfo;
		auto rs = data->keyChangeFeed.modify(changeFeedRange);
		for (auto r = rs.begin(); r != rs.end(); ++r) {
			r->value().push_back(changeFeedInfo);
		}
		wait(yield());
	}
	data->keyChangeFeed.coalesce(allKeys);
	// TODO: why is this seemingly random delay here?
	wait(delay(0.0001));

	{
		// Erase data which isn't available (it is from some fetch at a later version)
		// SOMEDAY: Keep track of keys that might be fetching, make sure we don't have any data elsewhere?
		for (auto it = data->newestAvailableVersion.ranges().begin(); it != data->newestAvailableVersion.ranges().end();
		     ++it) {
			if (it->value() == invalidVersion) {
				KeyRangeRef clearRange(it->begin(), it->end());
				// TODO(alexmiller): Figure out how to selectively enable spammy data distribution events.
				// DEBUG_KEY_RANGE("clearInvalidVersion", invalidVersion, clearRange);
				storage->clear(clearRange);
				data->byteSampleApplyClear(clearRange, invalidVersion);
			}
		}
	}

	validate(data, true);
	startByteSampleRestore.send(Void());

	return true;
}

Future<bool> StorageServerDisk::restoreDurableState() {
	return ::restoreDurableState(data, storage);
}

// Determines whether a key-value pair should be included in a byte sample
// Also returns size information about the sample
ByteSampleInfo isKeyValueInSample(KeyValueRef keyValue) {
	ByteSampleInfo info;

	const KeyRef key = keyValue.key;
	info.size = key.size() + keyValue.value.size();

	uint32_t a = 0;
	uint32_t b = 0;
	hashlittle2(key.begin(), key.size(), &a, &b);

	double probability =
	    (double)info.size / (key.size() + SERVER_KNOBS->BYTE_SAMPLING_OVERHEAD) / SERVER_KNOBS->BYTE_SAMPLING_FACTOR;
	info.inSample = a / ((1 << 30) * 4.0) < probability;
	info.sampledSize = info.size / std::min(1.0, probability);

	return info;
}

void StorageServer::addMutationToMutationLogOrStorage(Version ver, MutationRef m) {
	if (ver != invalidVersion) {
		addMutationToMutationLog(addVersionToMutationLog(ver), m);
	} else {
		storage.writeMutation(m);
		byteSampleApplyMutation(m, ver);
	}
}

void StorageServer::byteSampleApplySet(KeyValueRef kv, Version ver) {
	// Update byteSample in memory and (eventually) on disk and notify waiting metrics

	ByteSampleInfo sampleInfo = isKeyValueInSample(kv);
	auto& byteSample = metrics.byteSample.sample;

	int64_t delta = 0;
	const KeyRef key = kv.key;

	auto old = byteSample.find(key);
	if (old != byteSample.end())
		delta = -byteSample.getMetric(old);
	if (sampleInfo.inSample) {
		delta += sampleInfo.sampledSize;
		byteSample.insert(key, sampleInfo.sampledSize);
		addMutationToMutationLogOrStorage(ver,
		                                  MutationRef(MutationRef::SetValue,
		                                              key.withPrefix(persistByteSampleKeys.begin),
		                                              BinaryWriter::toValue(sampleInfo.sampledSize, Unversioned())));
	} else {
		bool any = old != byteSample.end();
		if (!byteSampleRecovery.isReady()) {
			if (!byteSampleClears.rangeContaining(key).value()) {
				byteSampleClears.insert(key, true);
				byteSampleClearsTooLarge.set(byteSampleClears.size() > SERVER_KNOBS->MAX_BYTE_SAMPLE_CLEAR_MAP_SIZE);
				any = true;
			}
		}
		if (any) {
			byteSample.erase(old);
			auto diskRange = singleKeyRange(key.withPrefix(persistByteSampleKeys.begin));
			addMutationToMutationLogOrStorage(ver,
			                                  MutationRef(MutationRef::ClearRange, diskRange.begin, diskRange.end));
		}
	}

	if (delta)
		metrics.notifyBytes(key, delta);
}

void StorageServer::byteSampleApplyClear(KeyRangeRef range, Version ver) {
	// Update byteSample in memory and (eventually) on disk via the mutationLog and notify waiting metrics

	auto& byteSample = metrics.byteSample.sample;
	bool any = false;

	if (range.begin < allKeys.end) {
		// NotifyBytes should not be called for keys past allKeys.end
		KeyRangeRef searchRange = KeyRangeRef(range.begin, std::min(range.end, allKeys.end));
		counters.sampledBytesCleared += byteSample.sumRange(searchRange.begin, searchRange.end);

		auto r = metrics.waitMetricsMap.intersectingRanges(searchRange);
		for (auto shard = r.begin(); shard != r.end(); ++shard) {
			KeyRangeRef intersectingRange = shard.range() & range;
			int64_t bytes = byteSample.sumRange(intersectingRange.begin, intersectingRange.end);
			metrics.notifyBytes(shard, -bytes);
			any = any || bytes > 0;
		}
	}

	if (range.end > allKeys.end && byteSample.sumRange(std::max(allKeys.end, range.begin), range.end) > 0)
		any = true;

	if (!byteSampleRecovery.isReady()) {
		auto clearRanges = byteSampleClears.intersectingRanges(range);
		for (auto it : clearRanges) {
			if (!it.value()) {
				byteSampleClears.insert(range, true);
				byteSampleClearsTooLarge.set(byteSampleClears.size() > SERVER_KNOBS->MAX_BYTE_SAMPLE_CLEAR_MAP_SIZE);
				any = true;
				break;
			}
		}
	}

	if (any) {
		byteSample.eraseAsync(range.begin, range.end);
		auto diskRange = range.withPrefix(persistByteSampleKeys.begin);
		addMutationToMutationLogOrStorage(ver, MutationRef(MutationRef::ClearRange, diskRange.begin, diskRange.end));
	}
}

ACTOR Future<Void> waitMetrics(StorageServerMetrics* self, WaitMetricsRequest req, Future<Void> timeout) {
	state PromiseStream<StorageMetrics> change;
	state StorageMetrics metrics = self->getMetrics(req.keys);
	state Error error = success();
	state bool timedout = false;

	if (!req.min.allLessOrEqual(metrics) || !metrics.allLessOrEqual(req.max)) {
		TEST(true); // ShardWaitMetrics return case 1 (quickly)
		req.reply.send(metrics);
		return Void();
	}

	{
		auto rs = self->waitMetricsMap.modify(req.keys);
		for (auto r = rs.begin(); r != rs.end(); ++r)
			r->value().push_back(change);
		loop {
			try {
				choose {
					when(StorageMetrics c = waitNext(change.getFuture())) {
						metrics += c;

						// SOMEDAY: validation! The changes here are possibly partial changes (we receive multiple
						// messages per
						//  update to our requested range). This means that the validation would have to occur after all
						//  the messages for one clear or set have been dispatched.

						/*StorageMetrics m = getMetrics( data, req.keys );
						  bool b = ( m.bytes != metrics.bytes || m.bytesPerKSecond != metrics.bytesPerKSecond ||
						  m.iosPerKSecond != metrics.iosPerKSecond ); if (b) { printf("keys: '%s' - '%s' @%p\n",
						  printable(req.keys.begin).c_str(), printable(req.keys.end).c_str(), this);
						  printf("waitMetrics: desync %d (%lld %lld %lld) != (%lld %lld %lld); +(%lld %lld %lld)\n", b,
						  m.bytes, m.bytesPerKSecond, m.iosPerKSecond, metrics.bytes, metrics.bytesPerKSecond,
						  metrics.iosPerKSecond, c.bytes, c.bytesPerKSecond, c.iosPerKSecond);

						  }*/
					}
					when(wait(timeout)) { timedout = true; }
				}
			} catch (Error& e) {
				if (e.code() == error_code_actor_cancelled)
					throw; // This is only cancelled when the main loop had exited...no need in this case to clean up
					       // self
				error = e;
				break;
			}

			if (timedout) {
				TEST(true); // ShardWaitMetrics return on timeout
				// FIXME: instead of using random chance, send wrong_shard_server when the call in from
				// waitMetricsMultiple (requires additional information in the request)
				if (deterministicRandom()->random01() < SERVER_KNOBS->WAIT_METRICS_WRONG_SHARD_CHANCE) {
					req.reply.sendError(wrong_shard_server());
				} else {
					req.reply.send(metrics);
				}
				break;
			}

			if (!req.min.allLessOrEqual(metrics) || !metrics.allLessOrEqual(req.max)) {
				TEST(true); // ShardWaitMetrics return case 2 (delayed)
				req.reply.send(metrics);
				break;
			}
		}

		wait(delay(0)); // prevent iterator invalidation of functions sending changes
	}

	auto rs = self->waitMetricsMap.modify(req.keys);
	for (auto i = rs.begin(); i != rs.end(); ++i) {
		auto& x = i->value();
		for (int j = 0; j < x.size(); j++) {
			if (x[j] == change) {
				swapAndPop(&x, j);
				break;
			}
		}
	}
	self->waitMetricsMap.coalesce(req.keys);

	if (error.code() != error_code_success) {
		if (error.code() != error_code_wrong_shard_server)
			throw error;
		TEST(true); // ShardWaitMetrics delayed wrong_shard_server()
		req.reply.sendError(error);
	}

	return Void();
}

Future<Void> StorageServerMetrics::waitMetrics(WaitMetricsRequest req, Future<Void> delay) {
	return ::waitMetrics(this, req, delay);
}

#ifndef __INTEL_COMPILER
#pragma endregion
#endif

/////////////////////////////// Core //////////////////////////////////////
#ifndef __INTEL_COMPILER
#pragma region Core
#endif

ACTOR Future<Void> metricsCore(StorageServer* self, StorageServerInterface ssi) {
	state Future<Void> doPollMetrics = Void();

	wait(self->byteSampleRecovery);

	// Logs all counters in `counters.cc` and reset the interval.
	self->actors.add(traceCounters("StorageMetrics",
	                               self->thisServerID,
	                               SERVER_KNOBS->STORAGE_LOGGING_DELAY,
	                               &self->counters.cc,
	                               self->thisServerID.toString() + "/StorageMetrics",
	                               [self = self](TraceEvent& te) {
		                               te.detail("Tag", self->tag.toString());
		                               StorageBytes sb = self->storage.getStorageBytes();
		                               te.detail("KvstoreBytesUsed", sb.used);
		                               te.detail("KvstoreBytesFree", sb.free);
		                               te.detail("KvstoreBytesAvailable", sb.available);
		                               te.detail("KvstoreBytesTotal", sb.total);
		                               te.detail("KvstoreBytesTemp", sb.temp);
		                               if (self->isTss()) {
			                               te.detail("TSSPairID", self->tssPairID);
			                               te.detail("TSSJointID",
			                                         UID(self->thisServerID.first() ^ self->tssPairID.get().first(),
			                                             self->thisServerID.second() ^ self->tssPairID.get().second()));
		                               } else if (self->isSSWithTSSPair()) {
			                               te.detail("SSPairID", self->ssPairID);
			                               te.detail("TSSJointID",
			                                         UID(self->thisServerID.first() ^ self->ssPairID.get().first(),
			                                             self->thisServerID.second() ^ self->ssPairID.get().second()));
		                               }
	                               }));

	loop {
		choose {
			when(WaitMetricsRequest req = waitNext(ssi.waitMetrics.getFuture())) {
				if (!self->isReadable(req.keys)) {
					TEST(true); // waitMetrics immediate wrong_shard_server()
					self->sendErrorWithPenalty(req.reply, wrong_shard_server(), self->getPenalty());
				} else {
					self->actors.add(
					    self->metrics.waitMetrics(req, delayJittered(SERVER_KNOBS->STORAGE_METRIC_TIMEOUT)));
				}
			}
			when(SplitMetricsRequest req = waitNext(ssi.splitMetrics.getFuture())) {
				if (!self->isReadable(req.keys)) {
					TEST(true); // splitMetrics immediate wrong_shard_server()
					self->sendErrorWithPenalty(req.reply, wrong_shard_server(), self->getPenalty());
				} else {
					self->metrics.splitMetrics(req);
				}
			}
			when(GetStorageMetricsRequest req = waitNext(ssi.getStorageMetrics.getFuture())) {
				StorageBytes sb = self->storage.getStorageBytes();
				self->metrics.getStorageMetrics(
				    req, sb, self->counters.bytesInput.getRate(), self->versionLag, self->lastUpdate);
			}
			when(ReadHotSubRangeRequest req = waitNext(ssi.getReadHotRanges.getFuture())) {
				if (!self->isReadable(req.keys)) {
					TEST(true); // readHotSubRanges immediate wrong_shard_server()
					self->sendErrorWithPenalty(req.reply, wrong_shard_server(), self->getPenalty());
				} else {
					self->metrics.getReadHotRanges(req);
				}
			}
			when(SplitRangeRequest req = waitNext(ssi.getRangeSplitPoints.getFuture())) {
				if (!self->isReadable(req.keys)) {
					TEST(true); // getSplitPoints immediate wrong_shard_server()
					self->sendErrorWithPenalty(req.reply, wrong_shard_server(), self->getPenalty());
				} else {
					self->metrics.getSplitPoints(req);
				}
			}
			when(wait(doPollMetrics)) {
				self->metrics.poll();
				doPollMetrics = delay(SERVER_KNOBS->STORAGE_SERVER_POLL_METRICS_DELAY);
			}
		}
	}
}

ACTOR Future<Void> logLongByteSampleRecovery(Future<Void> recovery) {
	choose {
		when(wait(recovery)) {}
		when(wait(delay(SERVER_KNOBS->LONG_BYTE_SAMPLE_RECOVERY_DELAY))) {
			TraceEvent(g_network->isSimulated() ? SevWarn : SevWarnAlways, "LongByteSampleRecovery");
		}
	}

	return Void();
}

ACTOR Future<Void> checkBehind(StorageServer* self) {
	state int behindCount = 0;
	loop {
		wait(delay(SERVER_KNOBS->BEHIND_CHECK_DELAY));
		state Transaction tr(self->cx);
		loop {
			try {
				Version readVersion = wait(tr.getRawReadVersion());
				if (readVersion > self->version.get() + SERVER_KNOBS->BEHIND_CHECK_VERSIONS) {
					behindCount++;
				} else {
					behindCount = 0;
				}
				self->versionBehind = behindCount >= SERVER_KNOBS->BEHIND_CHECK_COUNT;
				break;
			} catch (Error& e) {
				wait(tr.onError(e));
			}
		}
	}
}

ACTOR Future<Void> serveGetValueRequests(StorageServer* self, FutureStream<GetValueRequest> getValue) {
	getCurrentLineage()->modify(&TransactionLineage::operation) = TransactionLineage::Operation::GetValue;
	loop {
		GetValueRequest req = waitNext(getValue);
		// Warning: This code is executed at extremely high priority (TaskPriority::LoadBalancedEndpoint), so downgrade
		// before doing real work
		if (req.debugID.present())
			g_traceBatch.addEvent("GetValueDebug",
			                      req.debugID.get().first(),
			                      "storageServer.received"); //.detail("TaskID", g_network->getCurrentTask());

		if (SHORT_CIRCUT_ACTUAL_STORAGE && normalKeys.contains(req.key))
			req.reply.send(GetValueReply());
		else
			self->actors.add(self->readGuard(req, getValueQ));
	}
}

ACTOR Future<Void> serveGetKeyValuesRequests(StorageServer* self, FutureStream<GetKeyValuesRequest> getKeyValues) {
	getCurrentLineage()->modify(&TransactionLineage::operation) = TransactionLineage::Operation::GetKeyValues;
	loop {
		GetKeyValuesRequest req = waitNext(getKeyValues);

		// Warning: This code is executed at extremely high priority (TaskPriority::LoadBalancedEndpoint), so downgrade
		// before doing real work
		self->actors.add(self->readGuard(req, getKeyValuesQ));
	}
}

ACTOR Future<Void> serveGetKeyValuesAndFlatMapRequests(
    StorageServer* self,
    FutureStream<GetKeyValuesAndFlatMapRequest> getKeyValuesAndFlatMap) {
	// TODO: Is it fine to keep TransactionLineage::Operation::GetKeyValues here?
	getCurrentLineage()->modify(&TransactionLineage::operation) = TransactionLineage::Operation::GetKeyValues;
	loop {
		GetKeyValuesAndFlatMapRequest req = waitNext(getKeyValuesAndFlatMap);

		// Warning: This code is executed at extremely high priority (TaskPriority::LoadBalancedEndpoint), so downgrade
		// before doing real work
		self->actors.add(self->readGuard(req, getKeyValuesAndFlatMapQ));
	}
}

ACTOR Future<Void> serveGetKeyValuesStreamRequests(StorageServer* self,
                                                   FutureStream<GetKeyValuesStreamRequest> getKeyValuesStream) {
	loop {
		GetKeyValuesStreamRequest req = waitNext(getKeyValuesStream);
		// Warning: This code is executed at extremely high priority (TaskPriority::LoadBalancedEndpoint), so downgrade
		// before doing real work
		// FIXME: add readGuard again
		self->actors.add(getKeyValuesStreamQ(self, req));
	}
}

ACTOR Future<Void> serveGetKeyRequests(StorageServer* self, FutureStream<GetKeyRequest> getKey) {
	getCurrentLineage()->modify(&TransactionLineage::operation) = TransactionLineage::Operation::GetKey;
	loop {
		GetKeyRequest req = waitNext(getKey);
		// Warning: This code is executed at extremely high priority (TaskPriority::LoadBalancedEndpoint), so downgrade
		// before doing real work
		self->actors.add(self->readGuard(req, getKeyQ));
	}
}

ACTOR Future<Void> watchValueWaitForVersion(StorageServer* self,
                                            WatchValueRequest req,
                                            PromiseStream<WatchValueRequest> stream) {
	state Span span("SS:watchValueWaitForVersion"_loc, { req.spanContext });
	getCurrentLineage()->modify(&TransactionLineage::txID) = req.spanContext.first();
	try {
		wait(success(waitForVersionNoTooOld(self, req.version)));
		stream.send(req);
	} catch (Error& e) {
		if (!canReplyWith(e))
			throw e;
		self->sendErrorWithPenalty(req.reply, e, self->getPenalty());
	}
	return Void();
}

ACTOR Future<Void> serveWatchValueRequestsImpl(StorageServer* self, FutureStream<WatchValueRequest> stream) {
	loop {
		getCurrentLineage()->modify(&TransactionLineage::txID) = 0;
		state WatchValueRequest req = waitNext(stream);
		state Reference<ServerWatchMetadata> metadata = self->getWatchMetadata(req.key.contents());
		state Span span("SS:serveWatchValueRequestsImpl"_loc, { req.spanContext });
		getCurrentLineage()->modify(&TransactionLineage::txID) = req.spanContext.first();

		if (!metadata.isValid()) { // case 1: no watch set for the current key
			metadata = makeReference<ServerWatchMetadata>(req.key, req.value, req.version, req.tags, req.debugID);
			KeyRef key = self->setWatchMetadata(metadata);
			metadata->watch_impl = forward(watchWaitForValueChange(self, span.context, key), metadata->versionPromise);
			self->actors.add(watchValueSendReply(self, req, metadata->versionPromise.getFuture(), span.context));
		} else if (metadata->value ==
		           req.value) { // case 2: there is a watch in the map and it has the same value so just update version
			if (req.version > metadata->version) {
				metadata->version = req.version;
				metadata->tags = req.tags;
				metadata->debugID = req.debugID;
			}
			self->actors.add(watchValueSendReply(self, req, metadata->versionPromise.getFuture(), span.context));
		} else if (req.version > metadata->version) { // case 3: version in map has a lower version so trigger watch and
			                                          // create a new entry in map
			self->deleteWatchMetadata(req.key.contents());
			metadata->versionPromise.send(req.version);
			metadata->watch_impl.cancel();

			metadata = makeReference<ServerWatchMetadata>(req.key, req.value, req.version, req.tags, req.debugID);
			KeyRef key = self->setWatchMetadata(metadata);
			metadata->watch_impl = forward(watchWaitForValueChange(self, span.context, key), metadata->versionPromise);

			self->actors.add(watchValueSendReply(self, req, metadata->versionPromise.getFuture(), span.context));
		} else if (req.version <
		           metadata->version) { // case 4: version in the map is higher so immediately trigger watch
			TEST(true); // watch version in map is higher so trigger watch (case 4)
			req.reply.send(WatchValueReply{ metadata->version });
		} else { // case 5: watch value differs but their versions are the same (rare case) so check with the SS
			TEST(true); // watch version in the map is the same but value is different (case 5)
			loop {
				try {
					state Version latest = self->version.get();
					GetValueRequest getReq(span.context, metadata->key, latest, metadata->tags, metadata->debugID);
					state Future<Void> getValue = getValueQ(self, getReq);
					GetValueReply reply = wait(getReq.reply.getFuture());
					metadata = self->getWatchMetadata(req.key.contents());

					if (metadata.isValid() && reply.value != metadata->value) { // valSS != valMap
						self->deleteWatchMetadata(req.key.contents());
						metadata->versionPromise.send(req.version);
						metadata->watch_impl.cancel();
					}

					if (reply.value == req.value) { // valSS == valreq
						metadata =
						    makeReference<ServerWatchMetadata>(req.key, req.value, req.version, req.tags, req.debugID);
						KeyRef key = self->setWatchMetadata(metadata);
						metadata->watch_impl =
						    forward(watchWaitForValueChange(self, span.context, key), metadata->versionPromise);
						self->actors.add(
						    watchValueSendReply(self, req, metadata->versionPromise.getFuture(), span.context));
					} else {
						req.reply.send(WatchValueReply{ latest });
					}
					break;
				} catch (Error& e) {
					if (e.code() != error_code_transaction_too_old) {
						if (!canReplyWith(e))
							throw e;
						self->sendErrorWithPenalty(req.reply, e, self->getPenalty());
						break;
					}
					TEST(true); // Reading a watched key failed with transaction_too_old case 5
				}
			}
		}
	}
}

ACTOR Future<Void> serveWatchValueRequests(StorageServer* self, FutureStream<WatchValueRequest> watchValue) {
	state PromiseStream<WatchValueRequest> stream;
	getCurrentLineage()->modify(&TransactionLineage::operation) = TransactionLineage::Operation::WatchValue;
	self->actors.add(serveWatchValueRequestsImpl(self, stream.getFuture()));

	loop {
		WatchValueRequest req = waitNext(watchValue);
		// TODO: fast load balancing?
		if (self->shouldRead(req)) {
			self->actors.add(watchValueWaitForVersion(self, req, stream));
		}
	}
}

ACTOR Future<Void> serveChangeFeedStreamRequests(StorageServer* self,
                                                 FutureStream<ChangeFeedStreamRequest> changeFeedStream) {
	loop {
		ChangeFeedStreamRequest req = waitNext(changeFeedStream);
		self->actors.add(changeFeedStreamQ(self, req));
	}
}

ACTOR Future<Void> serveOverlappingChangeFeedsRequests(
    StorageServer* self,
    FutureStream<OverlappingChangeFeedsRequest> overlappingChangeFeeds) {
	loop {
		OverlappingChangeFeedsRequest req = waitNext(overlappingChangeFeeds);
		self->actors.add(self->readGuard(req, overlappingChangeFeedsQ));
	}
}

ACTOR Future<Void> serveChangeFeedPopRequests(StorageServer* self, FutureStream<ChangeFeedPopRequest> changeFeedPops) {
	loop {
		ChangeFeedPopRequest req = waitNext(changeFeedPops);
		self->actors.add(self->readGuard(req, changeFeedPopQ));
	}
}

ACTOR Future<Void> serveChangeFeedVersionUpdateRequests(
    StorageServer* self,
    FutureStream<ChangeFeedVersionUpdateRequest> changeFeedVersionUpdate) {
	loop {
		ChangeFeedVersionUpdateRequest req = waitNext(changeFeedVersionUpdate);
		self->actors.add(self->readGuard(req, changeFeedVersionUpdateQ));
	}
}

ACTOR Future<Void> reportStorageServerState(StorageServer* self) {
	if (!SERVER_KNOBS->REPORT_DD_METRICS) {
		return Void();
	}

	loop {
		wait(delay(SERVER_KNOBS->DD_METRICS_REPORT_INTERVAL));

		const auto numRunningFetchKeys = self->currentRunningFetchKeys.numRunning();
		if (numRunningFetchKeys == 0) {
			continue;
		}

		const auto longestRunningFetchKeys = self->currentRunningFetchKeys.longestTime();

		auto level = SevInfo;
		if (longestRunningFetchKeys.first >= SERVER_KNOBS->FETCH_KEYS_TOO_LONG_TIME_CRITERIA) {
			level = SevWarnAlways;
		}

		TraceEvent(level, "FetchKeysCurrentStatus", self->thisServerID)
		    .detail("Timestamp", now())
		    .detail("LongestRunningTime", longestRunningFetchKeys.first)
		    .detail("StartKey", longestRunningFetchKeys.second.begin)
		    .detail("EndKey", longestRunningFetchKeys.second.end)
		    .detail("NumRunning", numRunningFetchKeys);
	}
}

ACTOR Future<Void> storageServerCore(StorageServer* self, StorageServerInterface ssi) {
	state Future<Void> doUpdate = Void();
	state bool updateReceived =
	    false; // true iff the current update() actor assigned to doUpdate has already received an update from the tlog
	state double lastLoopTopTime = now();
	state Future<Void> dbInfoChange = Void();
	state Future<Void> checkLastUpdate = Void();
	state Future<Void> updateProcessStatsTimer = delay(SERVER_KNOBS->FASTRESTORE_UPDATE_PROCESS_STATS_INTERVAL);

	self->actors.add(updateStorage(self));
	self->actors.add(waitFailureServer(ssi.waitFailure.getFuture()));
	self->actors.add(self->otherError.getFuture());
	self->actors.add(metricsCore(self, ssi));
	self->actors.add(logLongByteSampleRecovery(self->byteSampleRecovery));
	self->actors.add(checkBehind(self));
	self->actors.add(serveGetValueRequests(self, ssi.getValue.getFuture()));
	self->actors.add(serveGetKeyValuesRequests(self, ssi.getKeyValues.getFuture()));
	self->actors.add(serveGetKeyValuesAndFlatMapRequests(self, ssi.getKeyValuesAndFlatMap.getFuture()));
	self->actors.add(serveGetKeyValuesStreamRequests(self, ssi.getKeyValuesStream.getFuture()));
	self->actors.add(serveGetKeyRequests(self, ssi.getKey.getFuture()));
	self->actors.add(serveWatchValueRequests(self, ssi.watchValue.getFuture()));
	self->actors.add(serveChangeFeedStreamRequests(self, ssi.changeFeedStream.getFuture()));
	self->actors.add(serveOverlappingChangeFeedsRequests(self, ssi.overlappingChangeFeeds.getFuture()));
	self->actors.add(serveChangeFeedPopRequests(self, ssi.changeFeedPop.getFuture()));
	self->actors.add(serveChangeFeedVersionUpdateRequests(self, ssi.changeFeedVersionUpdate.getFuture()));
	self->actors.add(traceRole(Role::STORAGE_SERVER, ssi.id()));
	self->actors.add(reportStorageServerState(self));

	self->transactionTagCounter.startNewInterval();
	self->actors.add(
	    recurring([&]() { self->transactionTagCounter.startNewInterval(); }, SERVER_KNOBS->TAG_MEASUREMENT_INTERVAL));

	self->coreStarted.send(Void());

	loop {
		++self->counters.loops;

		double loopTopTime = now();
		double elapsedTime = loopTopTime - lastLoopTopTime;
		if (elapsedTime > 0.050) {
			if (deterministicRandom()->random01() < 0.01)
				TraceEvent(SevWarn, "SlowSSLoopx100", self->thisServerID).detail("Elapsed", elapsedTime);
		}
		lastLoopTopTime = loopTopTime;

		choose {
			when(wait(checkLastUpdate)) {
				if (now() - self->lastUpdate >= CLIENT_KNOBS->NO_RECENT_UPDATES_DURATION) {
					self->noRecentUpdates.set(true);
					checkLastUpdate = delay(CLIENT_KNOBS->NO_RECENT_UPDATES_DURATION);
				} else {
					checkLastUpdate =
					    delay(std::max(CLIENT_KNOBS->NO_RECENT_UPDATES_DURATION - (now() - self->lastUpdate), 0.1));
				}
			}
			when(wait(dbInfoChange)) {
				TEST(self->logSystem); // shardServer dbInfo changed
				dbInfoChange = self->db->onChange();
				if (self->db->get().recoveryState >= RecoveryState::ACCEPTING_COMMITS) {
					self->logSystem = ILogSystem::fromServerDBInfo(self->thisServerID, self->db->get());
					if (self->logSystem) {
						if (self->db->get().logSystemConfig.recoveredAt.present()) {
							self->poppedAllAfter = self->db->get().logSystemConfig.recoveredAt.get();
						}
						self->logCursor = self->logSystem->peekSingle(
						    self->thisServerID, self->version.get() + 1, self->tag, self->thisServerID, self->history);
						self->popVersion(self->durableVersion.get() + 1, true);
					}
					// If update() is waiting for results from the tlog, it might never get them, so needs to be
					// cancelled.  But if it is waiting later, cancelling it could cause problems (e.g. fetchKeys that
					// already committed to transitioning to waiting state)
					if (!updateReceived) {
						doUpdate = Void();
					}
				}

				Optional<LatencyBandConfig> newLatencyBandConfig = self->db->get().latencyBandConfig;
				if (newLatencyBandConfig.present() != self->latencyBandConfig.present() ||
				    (newLatencyBandConfig.present() &&
				     newLatencyBandConfig.get().readConfig != self->latencyBandConfig.get().readConfig)) {
					self->latencyBandConfig = newLatencyBandConfig;
					self->counters.readLatencyBands.clearBands();
					TraceEvent("LatencyBandReadUpdatingConfig").detail("Present", newLatencyBandConfig.present());
					if (self->latencyBandConfig.present()) {
						for (auto band : self->latencyBandConfig.get().readConfig.bands) {
							self->counters.readLatencyBands.addThreshold(band);
						}
					}
				}
			}
			when(GetShardStateRequest req = waitNext(ssi.getShardState.getFuture())) {
				if (req.mode == GetShardStateRequest::NO_WAIT) {
					if (self->isReadable(req.keys))
						req.reply.send(GetShardStateReply{ self->version.get(), self->durableVersion.get() });
					else
						req.reply.sendError(wrong_shard_server());
				} else {
					self->actors.add(getShardStateQ(self, req));
				}
			}
			when(StorageQueuingMetricsRequest req = waitNext(ssi.getQueuingMetrics.getFuture())) {
				getQueuingMetrics(self, req);
			}
			when(ReplyPromise<KeyValueStoreType> reply = waitNext(ssi.getKeyValueStoreType.getFuture())) {
				reply.send(self->storage.getKeyValueStoreType());
			}
			when(wait(doUpdate)) {
				updateReceived = false;
				if (!self->logSystem)
					doUpdate = Never();
				else
					doUpdate = update(self, &updateReceived);
			}
			when(wait(updateProcessStatsTimer)) {
				updateProcessStats(self);
				updateProcessStatsTimer = delay(SERVER_KNOBS->FASTRESTORE_UPDATE_PROCESS_STATS_INTERVAL);
			}
			when(wait(self->actors.getResult())) {}
		}
	}
}

bool storageServerTerminated(StorageServer& self, IKeyValueStore* persistentData, Error const& e) {
	self.shuttingDown = true;

	// Clearing shards shuts down any fetchKeys actors; these may do things on cancellation that are best done with self
	// still valid
	self.shards.insert(allKeys, Reference<ShardInfo>());

	// Dispose the IKVS (destroying its data permanently) only if this shutdown is definitely permanent.  Otherwise just
	// close it.
	if (e.code() == error_code_please_reboot) {
		// do nothing.
	} else if (e.code() == error_code_worker_removed || e.code() == error_code_recruitment_failed) {
		// SOMEDAY: could close instead of dispose if tss in quarantine gets removed so it could still be investigated?
		persistentData->dispose();
	} else {
		persistentData->close();
	}

	if (e.code() == error_code_worker_removed || e.code() == error_code_recruitment_failed ||
	    e.code() == error_code_file_not_found || e.code() == error_code_actor_cancelled) {
		TraceEvent("StorageServerTerminated", self.thisServerID).error(e, true);
		return true;
	} else
		return false;
}

ACTOR Future<Void> memoryStoreRecover(IKeyValueStore* store, Reference<IClusterConnectionRecord> connRecord, UID id) {
	if (store->getType() != KeyValueStoreType::MEMORY || connRecord.getPtr() == nullptr) {
		return Never();
	}

	// create a temp client connect to DB
	Database cx = Database::createDatabase(connRecord, Database::API_VERSION_LATEST);

	state Reference<ReadYourWritesTransaction> tr = makeReference<ReadYourWritesTransaction>(cx);
	state int noCanRemoveCount = 0;
	loop {
		try {
			tr->setOption(FDBTransactionOptions::PRIORITY_SYSTEM_IMMEDIATE);
			tr->setOption(FDBTransactionOptions::ACCESS_SYSTEM_KEYS);

			state bool canRemove = wait(canRemoveStorageServer(tr, id));
			if (!canRemove) {
				TEST(true); // it's possible that the caller had a transaction in flight that assigned keys to the
				            // server. Wait for it to reverse its mistake.
				wait(delayJittered(SERVER_KNOBS->REMOVE_RETRY_DELAY, TaskPriority::UpdateStorage));
				tr->reset();
				TraceEvent("RemoveStorageServerRetrying")
				    .detail("Count", noCanRemoveCount++)
				    .detail("ServerID", id)
				    .detail("CanRemove", canRemove);
			} else {
				return Void();
			}
		} catch (Error& e) {
			state Error err = e;
			wait(tr->onError(e));
			TraceEvent("RemoveStorageServerRetrying").error(err);
		}
	}
}

// for creating a new storage server
ACTOR Future<Void> storageServer(IKeyValueStore* persistentData,
                                 StorageServerInterface ssi,
                                 Tag seedTag,
                                 UID clusterId,
                                 Version tssSeedVersion,
                                 ReplyPromise<InitializeStorageReply> recruitReply,
                                 Reference<AsyncVar<ServerDBInfo> const> db,
                                 std::string folder,
                                 Optional<std::vector<ptxn::StorageTeamID>> storageTeams) {

	state StorageServer self(persistentData, db, ssi);

	self.storageTeamIDs = storageTeams.present()
	                          ? std::set<ptxn::StorageTeamID>(storageTeams.get().begin(), storageTeams.get().end())
	                          : Optional<std::set<ptxn::StorageTeamID>>();
	if (storageTeams.present()) {
		self.logProtocol = ProtocolVersion::withPartitionTransaction();
	}

	state Future<Void> ssCore;
	self.clusterId.send(clusterId);
	if (ssi.isTss()) {
		self.setTssPair(ssi.tssPairID.get());
		ASSERT(self.isTss());
	}

	self.sk = serverKeysPrefixFor(self.tssPairID.present() ? self.tssPairID.get() : self.thisServerID)
	              .withPrefix(systemKeys.begin); // FFFF/serverKeys/[this server]/
	self.folder = folder;

	try {
		wait(self.storage.init());
		wait(self.storage.commit());

		if (seedTag == invalidTag) {
			std::pair<Version, Tag> verAndTag = wait(addStorageServer(
			    self.cx, ssi)); // Might throw recruitment_failed in case of simultaneous master failure
			self.tag = verAndTag.second;
			if (ssi.isTss()) {
				self.setInitialVersion(tssSeedVersion);
			} else {
				self.setInitialVersion(verAndTag.first - 1);
			}
		} else {
			self.tag = seedTag;
		}

		self.storage.makeNewStorageServerDurable();
		wait(self.storage.commit());

		TraceEvent("StorageServerInit", ssi.id())
		    .detail("Version", self.version.get())
		    .detail("SeedTag", seedTag.toString())
			.detail("StorageTeams", describe(storageTeams.get()))
		    .detail("TssPair", ssi.isTss() ? ssi.tssPairID.get().toString() : "");
		InitializeStorageReply rep;
		rep.interf = ssi;
		rep.addedVersion = self.version.get();
		recruitReply.send(rep);
		self.byteSampleRecovery = Void();

		ssCore = storageServerCore(&self, ssi);
		wait(ssCore);

		throw internal_error();
	} catch (Error& e) {
		// If we die with an error before replying to the recruitment request, send the error to the recruiter
		// (ClusterController, and from there to the DataDistributionTeamCollection)
		if (!recruitReply.isSet())
			recruitReply.sendError(recruitment_failed());

		// If the storage server dies while something that uses self is still on the stack,
		// we want that actor to complete before we terminate and that memory goes out of scope
		state Error err = e;
		if (storageServerTerminated(self, persistentData, err)) {
			ssCore.cancel();
			self.actors.clear(true);
			wait(delay(0));
			return Void();
		}
		ssCore.cancel();
		self.actors.clear(true);
		wait(delay(0));
		throw err;
	}
}

ACTOR Future<Void> replaceInterface(StorageServer* self, StorageServerInterface ssi) {
	ASSERT(!ssi.isTss());
	state Transaction tr(self->cx);

	loop {
		state Future<Void> infoChanged = self->db->onChange();
		state Reference<CommitProxyInfo> commitProxies(
		    new CommitProxyInfo(self->db->get().client.commitProxies, false));
		choose {
			when(GetStorageServerRejoinInfoReply _rep =
			         wait(commitProxies->size()
			                  ? basicLoadBalance(commitProxies,
			                                     &CommitProxyInterface::getStorageServerRejoinInfo,
			                                     GetStorageServerRejoinInfoRequest(ssi.id(), ssi.locality.dcId()))
			                  : Never())) {
				state GetStorageServerRejoinInfoReply rep = _rep;

				try {
					tr.reset();
					tr.setOption(FDBTransactionOptions::PRIORITY_SYSTEM_IMMEDIATE);
					tr.setVersion(rep.version);

					tr.addReadConflictRange(singleKeyRange(serverListKeyFor(ssi.id())));
					tr.addReadConflictRange(singleKeyRange(serverTagKeyFor(ssi.id())));
					tr.addReadConflictRange(serverTagHistoryRangeFor(ssi.id()));
					tr.addReadConflictRange(singleKeyRange(tagLocalityListKeyFor(ssi.locality.dcId())));

					tr.set(serverListKeyFor(ssi.id()), serverListValue(ssi));

					if (rep.newLocality) {
						tr.addReadConflictRange(tagLocalityListKeys);
						tr.set(tagLocalityListKeyFor(ssi.locality.dcId()),
						       tagLocalityListValue(rep.newTag.get().locality));
					}

					// this only should happen if SS moved datacenters
					if (rep.newTag.present()) {
						KeyRange conflictRange = singleKeyRange(serverTagConflictKeyFor(rep.newTag.get()));
						tr.addReadConflictRange(conflictRange);
						tr.addWriteConflictRange(conflictRange);
						tr.setOption(FDBTransactionOptions::FIRST_IN_BATCH);
						tr.set(serverTagKeyFor(ssi.id()), serverTagValue(rep.newTag.get()));
						tr.atomicOp(serverTagHistoryKeyFor(ssi.id()),
						            serverTagValue(rep.tag),
						            MutationRef::SetVersionstampedKey);
					}

					if (rep.history.size() && rep.history.back().first < self->version.get()) {
						tr.clear(serverTagHistoryRangeBefore(ssi.id(), self->version.get()));
					}

					choose {
						when(wait(tr.commit())) {
							self->history = rep.history;

							if (rep.newTag.present()) {
								self->tag = rep.newTag.get();
								self->history.insert(self->history.begin(),
								                     std::make_pair(tr.getCommittedVersion(), rep.tag));
							} else {
								self->tag = rep.tag;
							}
							self->allHistory = self->history;

							TraceEvent("SSTag", self->thisServerID).detail("MyTag", self->tag.toString());
							for (auto it : self->history) {
								TraceEvent("SSHistory", self->thisServerID)
								    .detail("Ver", it.first)
								    .detail("Tag", it.second.toString());
							}

							if (self->history.size() && BUGGIFY) {
								TraceEvent("SSHistoryReboot", self->thisServerID).log();
								throw please_reboot();
							}

							break;
						}
						when(wait(infoChanged)) {}
					}
				} catch (Error& e) {
					wait(tr.onError(e));
				}
			}
			when(wait(infoChanged)) {}
		}
	}

	return Void();
}

ACTOR Future<Void> replaceTSSInterface(StorageServer* self, StorageServerInterface ssi) {
	// RYW for KeyBackedMap
	state Reference<ReadYourWritesTransaction> tr = makeReference<ReadYourWritesTransaction>(self->cx);
	state KeyBackedMap<UID, UID> tssMapDB = KeyBackedMap<UID, UID>(tssMappingKeys.begin);

	ASSERT(ssi.isTss());

	loop {
		try {
			state Tag myTag;

			tr->reset();
			tr->setOption(FDBTransactionOptions::ACCESS_SYSTEM_KEYS);
			tr->setOption(FDBTransactionOptions::PRIORITY_SYSTEM_IMMEDIATE);

			Optional<Value> pairTagValue = wait(tr->get(serverTagKeyFor(self->tssPairID.get())));

			if (!pairTagValue.present()) {
				TEST(true); // Race where tss was down, pair was removed, tss starts back up
				TraceEvent("StorageServerWorkerRemoved", self->thisServerID).detail("Reason", "TssPairMissing");
				throw worker_removed();
			}

			myTag = decodeServerTagValue(pairTagValue.get());

			tr->addReadConflictRange(singleKeyRange(serverListKeyFor(ssi.id())));
			tr->set(serverListKeyFor(ssi.id()), serverListValue(ssi));

			// add itself back to tss mapping
			if (!self->isTSSInQuarantine()) {
				tssMapDB.set(tr, self->tssPairID.get(), ssi.id());
			}

			wait(tr->commit());
			self->tag = myTag;

			break;
		} catch (Error& e) {
			wait(tr->onError(e));
		}
	}

	return Void();
}

// for recovering an existing storage server
ACTOR Future<Void> storageServer(IKeyValueStore* persistentData,
                                 StorageServerInterface ssi,
                                 Reference<AsyncVar<ServerDBInfo> const> db,
                                 std::string folder,
                                 Promise<Void> recovered,
                                 Reference<IClusterConnectionRecord> connRecord) {
	state StorageServer self(persistentData, db, ssi);
	state Future<Void> ssCore;
	self.folder = folder;

	try {
		state double start = now();
		TraceEvent("StorageServerRebootStart", self.thisServerID).log();

		wait(self.storage.init());
		choose {
			// after a rollback there might be uncommitted changes.
			// for memory storage engine type, wait until recovery is done before commit
			when(wait(self.storage.commit())) {}

			when(wait(memoryStoreRecover(persistentData, connRecord, self.thisServerID))) {
				TraceEvent("DisposeStorageServer", self.thisServerID).log();
				throw worker_removed();
			}
		}

		bool ok = wait(self.storage.restoreDurableState());
		if (!ok) {
			if (recovered.canBeSet())
				recovered.send(Void());
			return Void();
		}
		TraceEvent("SSTimeRestoreDurableState", self.thisServerID).detail("TimeTaken", now() - start);

		// if this is a tss storage file, use that as source of truth for this server being a tss instead of the
		// presence of the tss pair key in the storage engine
		if (ssi.isTss()) {
			ASSERT(self.isTss());
			ssi.tssPairID = self.tssPairID.get();
		} else {
			ASSERT(!self.isTss());
		}

		ASSERT(self.thisServerID == ssi.id());

		self.sk = serverKeysPrefixFor(self.tssPairID.present() ? self.tssPairID.get() : self.thisServerID)
		              .withPrefix(systemKeys.begin); // FFFF/serverKeys/[this server]/

		TraceEvent("StorageServerReboot", self.thisServerID).detail("Version", self.version.get());

		if (recovered.canBeSet())
			recovered.send(Void());

		try {
			if (self.isTss()) {
				wait(replaceTSSInterface(&self, ssi));
			} else {
				wait(replaceInterface(&self, ssi));
			}
		} catch (Error& e) {
			if (e.code() != error_code_worker_removed) {
				throw;
			}
			state UID clusterId = wait(getClusterId(&self));
			ASSERT(self.clusterId.isValid());
			UID durableClusterId = wait(self.clusterId.getFuture());
			ASSERT(durableClusterId.isValid());
			if (clusterId == durableClusterId) {
				throw worker_removed();
			}
			// When a storage server connects to a new cluster, it deletes its
			// old data and creates a new, empty data file for the new cluster.
			// We want to avoid this and force a manual removal of the storage
			// servers' old data when being assigned to a new cluster to avoid
			// accidental data loss.
			TraceEvent(SevError, "StorageServerBelongsToExistingCluster")
			    .detail("ClusterID", durableClusterId)
			    .detail("NewClusterID", clusterId);
			wait(Future<Void>(Never()));
		}

		TraceEvent("StorageServerStartingCore", self.thisServerID).detail("TimeTaken", now() - start);

		// wait( delay(0) );  // To make sure self->zkMasterInfo.onChanged is available to wait on
		ssCore = storageServerCore(&self, ssi);
		wait(ssCore);

		throw internal_error();
	} catch (Error& e) {
		if (recovered.canBeSet())
			recovered.send(Void());

		// If the storage server dies while something that uses self is still on the stack,
		// we want that actor to complete before we terminate and that memory goes out of scope
		state Error err = e;
		if (storageServerTerminated(self, persistentData, err)) {
			ssCore.cancel();
			self.actors.clear(true);
			wait(delay(0));
			return Void();
		}
		ssCore.cancel();
		self.actors.clear(true);
		wait(delay(0));
		throw err;
	}
}

#ifndef __INTEL_COMPILER
#pragma endregion
#endif

/*
4 Reference count
4 priority
24 pointers
8 lastUpdateVersion
2 updated, replacedPointer
--
42 PTree overhead

8 Version insertVersion
--
50 VersionedMap overhead

12 KeyRef
12 ValueRef
1  isClear
--
25 payload


50 overhead
25 payload
21 structure padding
32 allocator rounds up
---
128 allocated

To reach 64, need to save: 11 bytes + all padding

Possibilities:
  -8 Combine lastUpdateVersion, insertVersion?
  -2 Fold together updated, replacedPointer, isClear bits
  -3 Fold away updated, replacedPointer, isClear
  -8 Move value lengths into arena
  -4 Replace priority with H(pointer)
  -12 Compress pointers (using special allocator)
  -4 Modular lastUpdateVersion (make sure no node survives 4 billion updates)
*/

void versionedMapTest() {
	VersionedMap<int, int> vm;

	printf("SS Ptree node is %zu bytes\n", sizeof(StorageServer::VersionedData::PTreeT));

	const int NSIZE = sizeof(VersionedMap<int, int>::PTreeT);
	const int ASIZE = NSIZE <= 64 ? 64 : nextFastAllocatedSize(NSIZE);

	auto before = FastAllocator<ASIZE>::getTotalMemory();

	for (int v = 1; v <= 1000; ++v) {
		vm.createNewVersion(v);
		for (int i = 0; i < 1000; i++) {
			int k = deterministicRandom()->randomInt(0, 2000000);
			/*for(int k2=k-5; k2<k+5; k2++)
			    if (vm.atLatest().find(k2) != vm.atLatest().end())
			        vm.erase(k2);*/
			vm.erase(k - 5, k + 5);
			vm.insert(k, v);
		}
	}

	auto after = FastAllocator<ASIZE>::getTotalMemory();

	int count = 0;
	for (auto i = vm.atLatest().begin(); i != vm.atLatest().end(); ++i)
		++count;

	printf("PTree node is %d bytes, allocated as %d bytes\n", NSIZE, ASIZE);
	printf("%d distinct after %d insertions\n", count, 1000 * 1000);
	printf("Memory used: %f MB\n", (after - before) / 1e6);
}<|MERGE_RESOLUTION|>--- conflicted
+++ resolved
@@ -481,15 +481,9 @@
 
 	Tag tag;
 	// StorageTeamId for this storage server. Exists iff this is a ptxn storage server
-<<<<<<< HEAD
 	Optional<std::set<ptxn::StorageTeamID>> storageTeamIDs;
-	vector<std::pair<Version, Tag>> history;
-	vector<std::pair<Version, Tag>> allHistory;
-=======
-	Optional<ptxn::StorageTeamID> storageTeamID;
 	std::vector<std::pair<Version, Tag>> history;
 	std::vector<std::pair<Version, Tag>> allHistory;
->>>>>>> 38af76c9
 	Version poppedAllAfter;
 	std::map<Version, Arena>
 	    freeable; // for each version, an Arena that must be held until that version is < oldestVersion
@@ -4860,18 +4854,11 @@
 			     ((!data->isTss() && !matchesThisServer) || (data->isTss() && !matchesTssPair))) ||
 			    (m.type == MutationRef::ClearRange &&
 			     ((!data->isTSSInQuarantine() && matchesThisServer) || (data->isTss() && matchesTssPair)))) {
-<<<<<<< HEAD
-				TraceEvent("StorageWorkerRemovedWithTag", data->thisServerID)
-				    .detail("Tag", printable(serverTagKey.toString()))
-				    .detail("MatchThisServer", matchesThisServer)
-				    .detail("MatchesTssPair", matchesTssPair);
-=======
 				TraceEvent("StorageServerWorkerRemoved", data->thisServerID)
 				    .detail("Reason", "ServerTag")
 				    .detail("MutationType", getTypeString(m.type))
 				    .detail("TagMatches", matchesThisServer)
 				    .detail("IsTSS", data->isTss());
->>>>>>> 38af76c9
 				throw worker_removed();
 			}
 			if (!data->isTss() && m.type == MutationRef::ClearRange && data->ssPairID.present() &&
