--- conflicted
+++ resolved
@@ -1941,11 +1941,6 @@
 		return Void();
 	}
 
-<<<<<<< HEAD
-	// The logic of increasing logData->version must be atomic in a process, i.e, not including wait() or yield.
-	// Otherwise, the duplicate req (with the same preVersion) can be executed twice
-	if (logData->version.get() == req.prevVersion) {  // Not a duplicate (check relies on no waiting between here and self->version.set() below!)
-=======
 	state Version execVersion = invalidVersion;
 	state ExecCmdValueString execArg;
 	state TLogQueueEntryRef qe;
@@ -1953,9 +1948,10 @@
 	state Standalone<VectorRef<Tag>> execTags;
 	state vector<Future<Void>> playIgnoredPops;
 	state vector<Future<Void>> snapFailKeySetters;
-
+	
+	// The logic of increasing logData->version must be atomic in a process, i.e, not including wait() or yield.
+	// Otherwise, the duplicate req (with the same preVersion) can be executed twice
 	if (logData->version.get() == req.prevVersion) {  // Not a duplicate (check relies on critical section between here self->version.set() below!)
->>>>>>> edeec8a6
 		if(req.debugID.present())
 			g_traceBatch.addEvent("CommitDebug", tlogDebugID.get().first(), "TLog.tLogCommit.Before");
 
