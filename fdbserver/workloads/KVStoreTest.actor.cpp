--- conflicted
+++ resolved
@@ -145,13 +145,8 @@
 	}
 };
 
-<<<<<<< HEAD
-ACTOR Future<Void> testKVRead( KVTest* test, Key key, Histogram<float>* latency, PerfIntCounter* count ) {
+ACTOR Future<Void> testKVRead(KVTest* test, Key key, TestHistogram<float>* latency, PerfIntCounter* count) {
 	// state Version s1 = test->lastCommit;
-=======
-ACTOR Future<Void> testKVRead(KVTest* test, Key key, TestHistogram<float>* latency, PerfIntCounter* count) {
-	//state Version s1 = test->lastCommit;
->>>>>>> 07e354c4
 	state Version s2 = test->lastDurable;
 
 	state double begin = timer();
@@ -226,23 +221,13 @@
 		if (enabled) return testKVStore(this);
 		return Void();
 	}
-<<<<<<< HEAD
 	virtual Future<bool> check(Database const& cx) { return true; }
-	void metricsFromHistogram(vector<PerfMetric>& m, std::string name, Histogram<float>& h) {
+	void metricsFromHistogram(vector<PerfMetric>& m, std::string name, TestHistogram<float>& h) {
 		m.push_back(PerfMetric("Min " + name, 1000.0 * h.min(), true));
 		m.push_back(PerfMetric("Average " + name, 1000.0 * h.mean(), true));
 		m.push_back(PerfMetric("Median " + name, 1000.0 * h.medianEstimate(), true));
 		m.push_back(PerfMetric("95%% " + name, 1000.0 * h.percentileEstimate(0.95), true));
 		m.push_back(PerfMetric("Max " + name, 1000.0 * h.max(), true));
-=======
-	virtual Future<bool> check( Database const& cx ) { return true; }
-	void metricsFromHistogram(vector<PerfMetric>& m, std::string name, TestHistogram<float>& h) {
-		m.push_back( PerfMetric( "Min " + name, 1000.0 * h.min(), true) );
-		m.push_back( PerfMetric( "Average " + name, 1000.0 * h.mean(), true) );
-		m.push_back( PerfMetric( "Median " + name, 1000.0 * h.medianEstimate(), true) );
-		m.push_back( PerfMetric( "95%% " + name, 1000.0 * h.percentileEstimate(0.95), true) );
-		m.push_back( PerfMetric( "Max " + name, 1000.0 * h.max(), true) );
->>>>>>> 07e354c4
 	}
 	virtual void getMetrics(vector<PerfMetric>& m) {
 		if (setupTook) m.push_back(PerfMetric("SetupTook", setupTook, false));
