/*
 * PhysicalShardMove.cpp
 *
 * This source file is part of the FoundationDB open source project
 *
 * Copyright 2013-2022 Apple Inc. and the FoundationDB project authors
 *
 * Licensed under the Apache License, Version 2.0 (the "License");
 * you may not use this file except in compliance with the License.
 * You may obtain a copy of the License at
 *
 *     http://www.apache.org/licenses/LICENSE-2.0
 *
 * Unless required by applicable law or agreed to in writing, software
 * distributed under the License is distributed on an "AS IS" BASIS,
 * WITHOUT WARRANTIES OR CONDITIONS OF ANY KIND, either express or implied.
 * See the License for the specific language governing permissions and
 * limitations under the License.
 */

#include "fdbclient/ManagementAPI.actor.h"
#include "fdbclient/NativeAPI.actor.h"
#include "fdbrpc/simulator.h"
#include "fdbserver/IKeyValueStore.h"
#include "fdbserver/ServerCheckpoint.actor.h"
#include "fdbserver/MoveKeys.actor.h"
#include "fdbserver/QuietDatabase.h"
#include "fdbserver/workloads/workloads.actor.h"
#include "flow/Error.h"
#include "flow/IRandom.h"
#include "flow/flow.h"
#include <cstdint>
#include <limits>

#include "flow/actorcompiler.h" // This must be the last #include.

namespace {
std::string printValue(const ErrorOr<Optional<Value>>& value) {
	if (value.isError()) {
		return value.getError().name();
	}
	return value.get().present() ? value.get().get().toString() : "Value Not Found.";
}
} // namespace

struct PhysicalShardMoveWorkLoad : TestWorkload {
	FlowLock startMoveKeysParallelismLock;
	FlowLock finishMoveKeysParallelismLock;
	FlowLock cleanUpDataMoveParallelismLock;
	const bool enabled;
	bool pass;

	PhysicalShardMoveWorkLoad(WorkloadContext const& wcx) : TestWorkload(wcx), enabled(!clientId), pass(true) {}

	void validationFailed(ErrorOr<Optional<Value>> expectedValue, ErrorOr<Optional<Value>> actualValue) {
		TraceEvent(SevError, "TestFailed")
		    .detail("ExpectedValue", printValue(expectedValue))
		    .detail("ActualValue", printValue(actualValue));
		pass = false;
	}

	std::string description() const override { return "PhysicalShardMove"; }

	Future<Void> setup(Database const& cx) override { return Void(); }

	Future<Void> start(Database const& cx) override {
		if (!enabled) {
			return Void();
		}
		return _start(this, cx);
	}

<<<<<<< HEAD
	ACTOR Future<Void> _start(SSCheckpointWorkload* self, Database cx) {
		state Key key = "TestKey"_sr;
		state Key endKey = "TestKey0"_sr;
		state Value oldValue = "TestValue"_sr;
		state KeyRange testRange = KeyRangeRef(key, endKey);
		state std::vector<CheckpointMetaData> records;
		state RangeResult res;
=======
	void disableFailureInjectionWorkloads(std::set<std::string>& out) const override { out.insert("MoveKeysWorkload"); }
>>>>>>> 15666851

	ACTOR Future<Void> _start(PhysicalShardMoveWorkLoad* self, Database cx) {
		int ignore = wait(setDDMode(cx, 0));
		state std::map<Key, Value> kvs({ { "TestKeyA"_sr, "TestValueA"_sr },
		                                 { "TestKeyB"_sr, "TestValueB"_sr },
		                                 { "TestKeyC"_sr, "TestValueC"_sr },
		                                 { "TestKeyD"_sr, "TestValueD"_sr },
		                                 { "TestKeyE"_sr, "TestValueE"_sr },
		                                 { "TestKeyF"_sr, "TestValueF"_sr } });

		Version _ = wait(self->populateData(self, cx, &kvs));

		TraceEvent("TestValueWritten").log();

		state std::unordered_set<UID> excludes;
		state std::unordered_set<UID> includes;
		state int teamSize = 1;
		std::vector<UID> teamA = wait(self->moveShard(self,
		                                              cx,
		                                              deterministicRandom()->randomUniqueID(),
		                                              KeyRangeRef("TestKeyA"_sr, "TestKeyF"_sr),
		                                              teamSize,
		                                              includes,
		                                              excludes));
		excludes.insert(teamA.begin(), teamA.end());

		state uint64_t sh0 = deterministicRandom()->randomUInt64();
		state uint64_t sh1 = deterministicRandom()->randomUInt64();
		state uint64_t sh2 = deterministicRandom()->randomUInt64();

		// Move range [TestKeyA, TestKeyB) to sh0.
		state std::vector<UID> teamA = wait(self->moveShard(self,
		                                                    cx,
		                                                    UID(sh0, deterministicRandom()->randomUInt64()),
		                                                    KeyRangeRef("TestKeyA"_sr, "TestKeyB"_sr),
		                                                    teamSize,
		                                                    includes,
		                                                    excludes));

		// Move range [TestKeyB, TestKeyC) to sh1, on the same server.
		includes.insert(teamA.begin(), teamA.end());
		state std::vector<UID> teamB = wait(self->moveShard(self,
		                                                    cx,
		                                                    UID(sh1, deterministicRandom()->randomUInt64()),
		                                                    KeyRangeRef("TestKeyB"_sr, "TestKeyC"_sr),
		                                                    teamSize,
		                                                    includes,
		                                                    excludes));
		ASSERT(std::equal(teamA.begin(), teamA.end(), teamB.begin()));

		state int teamIdx = 0;
		for (teamIdx = 0; teamIdx < teamA.size(); ++teamIdx) {
			std::vector<StorageServerShard> shards =
			    wait(self->getStorageServerShards(cx, teamA[teamIdx], KeyRangeRef("TestKeyA"_sr, "TestKeyC"_sr)));
			ASSERT(shards.size() == 2);
			ASSERT(shards[0].desiredId == sh0);
			ASSERT(shards[1].desiredId == sh1);
			TraceEvent("TestStorageServerShards", teamA[teamIdx]).detail("Shards", describe(shards));
		}

		state std::vector<UID> teamC = wait(self->moveShard(self,
		                                                    cx,
		                                                    UID(sh2, deterministicRandom()->randomUInt64()),
		                                                    KeyRangeRef("TestKeyB"_sr, "TestKeyC"_sr),
		                                                    teamSize,
		                                                    includes,
		                                                    excludes));
		ASSERT(std::equal(teamA.begin(), teamA.end(), teamC.begin()));

		for (teamIdx = 0; teamIdx < teamA.size(); ++teamIdx) {
			std::vector<StorageServerShard> shards =
			    wait(self->getStorageServerShards(cx, teamA[teamIdx], KeyRangeRef("TestKeyA"_sr, "TestKeyC"_sr)));
			ASSERT(shards.size() == 2);
			ASSERT(shards[0].desiredId == sh0);
			ASSERT(shards[1].id == sh1);
			ASSERT(shards[1].desiredId == sh2);
			TraceEvent("TestStorageServerShards", teamA[teamIdx]).detail("Shards", describe(shards));
		}

		wait(self->validateData(self, cx, KeyRangeRef("TestKeyA"_sr, "TestKeyF"_sr), &kvs));
		TraceEvent("TestValueVerified").log();

		int ignore = wait(setDDMode(cx, 1));
		return Void();
	}

	ACTOR Future<Version> populateData(PhysicalShardMoveWorkLoad* self, Database cx, std::map<Key, Value>* kvs) {
		state Reference<ReadYourWritesTransaction> tr = makeReference<ReadYourWritesTransaction>(cx);
		state Version version;
		loop {
			state UID debugID = deterministicRandom()->randomUniqueID();
			try {
<<<<<<< HEAD
				std::vector<CheckpointMetaData> _records = wait(getCheckpointMetaData(cx, testRange, version, format));
				records = std::move(_records);
=======
				tr->debugTransaction(debugID);
				for (const auto& [key, value] : *kvs) {
					tr->set(key, value);
				}
				wait(tr->commit());
				version = tr->getCommittedVersion();
>>>>>>> 15666851
				break;
			} catch (Error& e) {
				TraceEvent("TestCommitError").errorUnsuppressed(e);
				wait(tr->onError(e));
			}
		}

		TraceEvent("PopulateTestDataDone")
		    .detail("CommitVersion", tr->getCommittedVersion())
		    .detail("DebugID", debugID);

		return version;
	}

	ACTOR Future<Void> validateData(PhysicalShardMoveWorkLoad* self,
	                                Database cx,
	                                KeyRange range,
	                                std::map<Key, Value>* kvs) {
		state Transaction tr(cx);
		loop {
			state UID debugID = deterministicRandom()->randomUniqueID();
			try {
<<<<<<< HEAD
				tr.setOption(FDBTransactionOptions::LOCK_AWARE);
				RangeResult _res = wait(tr.getRange(KeyRangeRef(key, endKey), CLIENT_KNOBS->TOO_MANY));
				res = std::move(_res);
=======
				tr.debugTransaction(debugID);
				RangeResult res = wait(tr.getRange(range, CLIENT_KNOBS->TOO_MANY));
				ASSERT(!res.more && res.size() < CLIENT_KNOBS->TOO_MANY);

				for (const auto& kv : res) {
					ASSERT((*kvs)[kv.key] == kv.value);
				}
>>>>>>> 15666851
				break;
			} catch (Error& e) {
				TraceEvent("TestCommitError").errorUnsuppressed(e);
				wait(tr.onError(e));
			}
		}

		TraceEvent("ValidateTestDataDone").detail("DebugID", debugID);

<<<<<<< HEAD
		// have this line in a block so we don't break OPEN_FOR_IDE
		{
			int ignore = wait(setDDMode(cx, 1));
			(void)ignore;
		}
=======
>>>>>>> 15666851
		return Void();
	}

	ACTOR Future<Void> readAndVerify(PhysicalShardMoveWorkLoad* self,
	                                 Database cx,
	                                 Key key,
	                                 ErrorOr<Optional<Value>> expectedValue) {
		state Transaction tr(cx);
		tr.setOption(FDBTransactionOptions::ACCESS_SYSTEM_KEYS);

		loop {
			try {
				state Version readVersion = wait(tr.getReadVersion());
				state Optional<Value> res = wait(timeoutError(tr.get(key), 30.0));
				const bool equal = !expectedValue.isError() && res == expectedValue.get();
				if (!equal) {
					self->validationFailed(expectedValue, ErrorOr<Optional<Value>>(res));
				}
				break;
			} catch (Error& e) {
				TraceEvent("TestReadError").errorUnsuppressed(e);
				if (expectedValue.isError() && expectedValue.getError().code() == e.code()) {
					break;
				}
				wait(tr.onError(e));
			}
		}

		TraceEvent("TestReadSuccess").detail("Version", readVersion);

		return Void();
	}

	ACTOR Future<Version> writeAndVerify(PhysicalShardMoveWorkLoad* self, Database cx, Key key, Optional<Value> value) {
		// state Transaction tr(cx);
		state Reference<ReadYourWritesTransaction> tr = makeReference<ReadYourWritesTransaction>(cx);
		state Version version;
		loop {
			state UID debugID = deterministicRandom()->randomUniqueID();
			try {
				tr->setOption(FDBTransactionOptions::ACCESS_SYSTEM_KEYS);
				tr->debugTransaction(debugID);
				if (value.present()) {
					tr->set(key, value.get());
					tr->set("Test?"_sr, value.get());
					tr->set(key, value.get());
				} else {
					tr->clear(key);
				}
				wait(timeoutError(tr->commit(), 30.0));
				version = tr->getCommittedVersion();
				break;
			} catch (Error& e) {
				TraceEvent("TestCommitError").errorUnsuppressed(e);
				wait(tr->onError(e));
			}
		}

		TraceEvent("TestCommitSuccess").detail("CommitVersion", tr->getCommittedVersion()).detail("DebugID", debugID);

		wait(self->readAndVerify(self, cx, key, value));

		return version;
	}

	// Move keys to a random selected team consisting of a single SS, after disabling DD, so that keys won't be
	// kept in the new team until DD is enabled.
	// Returns the address of the single SS of the new team.
	ACTOR Future<std::vector<UID>> moveShard(PhysicalShardMoveWorkLoad* self,
	                                         Database cx,
	                                         UID dataMoveId,
	                                         KeyRange keys,
	                                         int teamSize,
	                                         std::unordered_set<UID> includes,
	                                         std::unordered_set<UID> excludes) {
		// Disable DD to avoid DD undoing of our move.
		int ignore = wait(setDDMode(cx, 0));

		// Pick a random SS as the dest, keys will reside on a single server after the move.
		std::vector<StorageServerInterface> interfs = wait(getStorageServers(cx));
		ASSERT(interfs.size() > teamSize - includes.size());
		while (includes.size() < teamSize) {
			const auto& interf = interfs[deterministicRandom()->randomInt(0, interfs.size())];
			if (excludes.count(interf.uniqueID) == 0 && includes.count(interf.uniqueID) == 0) {
				includes.insert(interf.uniqueID);
			}
		}

		state std::vector<UID> dests(includes.begin(), includes.end());
		state UID owner = deterministicRandom()->randomUniqueID();
		// state Key ownerKey = "\xff/moveKeysLock/Owner"_sr;
		state DDEnabledState ddEnabledState;

		state Transaction tr(cx);

		loop {
			try {
				TraceEvent("TestMoveShard").detail("Range", keys.toString());
				state MoveKeysLock moveKeysLock = wait(takeMoveKeysLock(cx, owner));

				tr.setOption(FDBTransactionOptions::ACCESS_SYSTEM_KEYS);
				state RangeResult dataMoves = wait(tr.getRange(dataMoveKeys, CLIENT_KNOBS->TOO_MANY));
				Version readVersion = wait(tr.getReadVersion());
				TraceEvent("TestMoveShardReadDataMoves")
				    .detail("DataMoves", dataMoves.size())
				    .detail("ReadVersion", readVersion);
				state int i = 0;
				for (; i < dataMoves.size(); ++i) {
					UID dataMoveId = decodeDataMoveKey(dataMoves[i].key);
					state DataMoveMetaData dataMove = decodeDataMoveValue(dataMoves[i].value);
					ASSERT(dataMoveId == dataMove.id);
					TraceEvent("TestCancelDataMoveBegin").detail("DataMove", dataMove.toString());
					wait(cleanUpDataMove(cx,
					                     dataMoveId,
					                     moveKeysLock,
					                     &self->cleanUpDataMoveParallelismLock,
					                     dataMove.range,
					                     &ddEnabledState));
					TraceEvent("TestCancelDataMoveEnd").detail("DataMove", dataMove.toString());
				}

				TraceEvent("TestMoveShardStartMoveKeys").detail("DataMove", dataMoveId);
				wait(moveKeys(cx,
				              MoveKeysParams{ dataMoveId,
				                              keys,
				                              dests,
				                              dests,
				                              moveKeysLock,
				                              Promise<Void>(),
				                              &self->startMoveKeysParallelismLock,
				                              &self->finishMoveKeysParallelismLock,
				                              false,
				                              deterministicRandom()->randomUniqueID(), // for logging only
				                              &ddEnabledState }));
				break;
			} catch (Error& e) {
				if (e.code() == error_code_movekeys_conflict) {
					// Conflict on moveKeysLocks with the current running DD is expected, just retry.
					tr.reset();
				} else {
					wait(tr.onError(e));
				}
			}
		}

		TraceEvent("TestMoveShardComplete").detail("Range", keys.toString()).detail("NewTeam", describe(dests));

		return dests;
	}

	ACTOR Future<std::vector<StorageServerShard>> getStorageServerShards(Database cx, UID ssId, KeyRange range) {
		state Transaction tr(cx);
		loop {
			try {
				Optional<Value> serverListValue = wait(tr.get(serverListKeyFor(ssId)));
				ASSERT(serverListValue.present());
				state StorageServerInterface ssi = decodeServerListValue(serverListValue.get());
				GetShardStateRequest req(range, GetShardStateRequest::READABLE, true);
				GetShardStateReply rep = wait(ssi.getShardState.getReply(req, TaskPriority::DefaultEndpoint));
				return rep.shards;
			} catch (Error& e) {
				wait(tr.onError(e));
			}
		}
	}

	Future<bool> check(Database const& cx) override { return pass; }

	void getMetrics(std::vector<PerfMetric>& m) override {}
};

WorkloadFactory<PhysicalShardMoveWorkLoad> PhysicalShardMoveWorkLoadFactory("PhysicalShardMove");<|MERGE_RESOLUTION|>--- conflicted
+++ resolved
@@ -70,20 +70,11 @@
 		return _start(this, cx);
 	}
 
-<<<<<<< HEAD
-	ACTOR Future<Void> _start(SSCheckpointWorkload* self, Database cx) {
-		state Key key = "TestKey"_sr;
-		state Key endKey = "TestKey0"_sr;
-		state Value oldValue = "TestValue"_sr;
-		state KeyRange testRange = KeyRangeRef(key, endKey);
-		state std::vector<CheckpointMetaData> records;
-		state RangeResult res;
-=======
 	void disableFailureInjectionWorkloads(std::set<std::string>& out) const override { out.insert("MoveKeysWorkload"); }
->>>>>>> 15666851
 
 	ACTOR Future<Void> _start(PhysicalShardMoveWorkLoad* self, Database cx) {
 		int ignore = wait(setDDMode(cx, 0));
+		state std::vector<UID> teamA;
 		state std::map<Key, Value> kvs({ { "TestKeyA"_sr, "TestValueA"_sr },
 		                                 { "TestKeyB"_sr, "TestValueB"_sr },
 		                                 { "TestKeyC"_sr, "TestValueC"_sr },
@@ -98,13 +89,16 @@
 		state std::unordered_set<UID> excludes;
 		state std::unordered_set<UID> includes;
 		state int teamSize = 1;
-		std::vector<UID> teamA = wait(self->moveShard(self,
-		                                              cx,
-		                                              deterministicRandom()->randomUniqueID(),
-		                                              KeyRangeRef("TestKeyA"_sr, "TestKeyF"_sr),
-		                                              teamSize,
-		                                              includes,
-		                                              excludes));
+		{
+			std::vector<UID> _teamA = wait(self->moveShard(self,
+			                                               cx,
+			                                               deterministicRandom()->randomUniqueID(),
+			                                               KeyRangeRef("TestKeyA"_sr, "TestKeyF"_sr),
+			                                               teamSize,
+			                                               includes,
+			                                               excludes));
+			teamA = std::move(_teamA);
+		}
 		excludes.insert(teamA.begin(), teamA.end());
 
 		state uint64_t sh0 = deterministicRandom()->randomUInt64();
@@ -112,13 +106,16 @@
 		state uint64_t sh2 = deterministicRandom()->randomUInt64();
 
 		// Move range [TestKeyA, TestKeyB) to sh0.
-		state std::vector<UID> teamA = wait(self->moveShard(self,
-		                                                    cx,
-		                                                    UID(sh0, deterministicRandom()->randomUInt64()),
-		                                                    KeyRangeRef("TestKeyA"_sr, "TestKeyB"_sr),
-		                                                    teamSize,
-		                                                    includes,
-		                                                    excludes));
+		{
+			std::vector<UID> _teamA = wait(self->moveShard(self,
+			                                               cx,
+			                                               UID(sh0, deterministicRandom()->randomUInt64()),
+			                                               KeyRangeRef("TestKeyA"_sr, "TestKeyB"_sr),
+			                                               teamSize,
+			                                               includes,
+			                                               excludes));
+			teamA = std::move(_teamA);
+		}
 
 		// Move range [TestKeyB, TestKeyC) to sh1, on the same server.
 		includes.insert(teamA.begin(), teamA.end());
@@ -163,27 +160,26 @@
 		wait(self->validateData(self, cx, KeyRangeRef("TestKeyA"_sr, "TestKeyF"_sr), &kvs));
 		TraceEvent("TestValueVerified").log();
 
-		int ignore = wait(setDDMode(cx, 1));
+		{
+			int _ = wait(setDDMode(cx, 1));
+			(void)_;
+		}
 		return Void();
 	}
 
 	ACTOR Future<Version> populateData(PhysicalShardMoveWorkLoad* self, Database cx, std::map<Key, Value>* kvs) {
 		state Reference<ReadYourWritesTransaction> tr = makeReference<ReadYourWritesTransaction>(cx);
 		state Version version;
-		loop {
-			state UID debugID = deterministicRandom()->randomUniqueID();
-			try {
-<<<<<<< HEAD
-				std::vector<CheckpointMetaData> _records = wait(getCheckpointMetaData(cx, testRange, version, format));
-				records = std::move(_records);
-=======
+		state UID debugID;
+		loop {
+			debugID = deterministicRandom()->randomUniqueID();
+			try {
 				tr->debugTransaction(debugID);
 				for (const auto& [key, value] : *kvs) {
 					tr->set(key, value);
 				}
 				wait(tr->commit());
 				version = tr->getCommittedVersion();
->>>>>>> 15666851
 				break;
 			} catch (Error& e) {
 				TraceEvent("TestCommitError").errorUnsuppressed(e);
@@ -203,14 +199,10 @@
 	                                KeyRange range,
 	                                std::map<Key, Value>* kvs) {
 		state Transaction tr(cx);
-		loop {
-			state UID debugID = deterministicRandom()->randomUniqueID();
-			try {
-<<<<<<< HEAD
-				tr.setOption(FDBTransactionOptions::LOCK_AWARE);
-				RangeResult _res = wait(tr.getRange(KeyRangeRef(key, endKey), CLIENT_KNOBS->TOO_MANY));
-				res = std::move(_res);
-=======
+		state UID debugID;
+		loop {
+			debugID = deterministicRandom()->randomUniqueID();
+			try {
 				tr.debugTransaction(debugID);
 				RangeResult res = wait(tr.getRange(range, CLIENT_KNOBS->TOO_MANY));
 				ASSERT(!res.more && res.size() < CLIENT_KNOBS->TOO_MANY);
@@ -218,7 +210,6 @@
 				for (const auto& kv : res) {
 					ASSERT((*kvs)[kv.key] == kv.value);
 				}
->>>>>>> 15666851
 				break;
 			} catch (Error& e) {
 				TraceEvent("TestCommitError").errorUnsuppressed(e);
@@ -228,14 +219,6 @@
 
 		TraceEvent("ValidateTestDataDone").detail("DebugID", debugID);
 
-<<<<<<< HEAD
-		// have this line in a block so we don't break OPEN_FOR_IDE
-		{
-			int ignore = wait(setDDMode(cx, 1));
-			(void)ignore;
-		}
-=======
->>>>>>> 15666851
 		return Void();
 	}
 
@@ -244,11 +227,13 @@
 	                                 Key key,
 	                                 ErrorOr<Optional<Value>> expectedValue) {
 		state Transaction tr(cx);
+		state Version readVersion;
 		tr.setOption(FDBTransactionOptions::ACCESS_SYSTEM_KEYS);
 
 		loop {
 			try {
-				state Version readVersion = wait(tr.getReadVersion());
+				Version _readVersion = wait(tr.getReadVersion());
+				readVersion = readVersion;
 				state Optional<Value> res = wait(timeoutError(tr.get(key), 30.0));
 				const bool equal = !expectedValue.isError() && res == expectedValue.get();
 				if (!equal) {
@@ -273,8 +258,9 @@
 		// state Transaction tr(cx);
 		state Reference<ReadYourWritesTransaction> tr = makeReference<ReadYourWritesTransaction>(cx);
 		state Version version;
-		loop {
-			state UID debugID = deterministicRandom()->randomUniqueID();
+		state UID debugID;
+		loop {
+			debugID = deterministicRandom()->randomUniqueID();
 			try {
 				tr->setOption(FDBTransactionOptions::ACCESS_SYSTEM_KEYS);
 				tr->debugTransaction(debugID);
