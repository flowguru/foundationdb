--- conflicted
+++ resolved
@@ -26,12 +26,8 @@
 #include "fdbserver/workloads/workloads.actor.h"
 #include "flow/actorcompiler.h"  // This must be the last #include.
 
-<<<<<<< HEAD
-#define SevAtomicOpDebug SevInfo
-=======
 //#define SevAtomicOpDebug SevInfo
 #define SevAtomicOpDebug SevVerbose
->>>>>>> c45bb4c4
 
 struct AtomicOpsWorkload : TestWorkload {
 	int opNum, actorCount, nodeCount;
@@ -193,15 +189,6 @@
 				int nodeIndex = deterministicRandom()->randomInt(0, self->nodeCount / 100);
 				state Key opsKey(format("ops%08x%08x", group, nodeIndex));
 				try {
-<<<<<<< HEAD
-					int group = deterministicRandom()->randomInt(0,100);
-					state uint64_t intValue = deterministicRandom()->randomInt(0, 10000000);
-					state Key val = StringRef((const uint8_t*)&intValue, sizeof(intValue));
-					state std::pair<Key, Key> logDebugKey = self->logDebugKey(group);
-					int nodeIndex = deterministicRandom()->randomInt(0, self->nodeCount / 100);
-					state Key opsKey(format("ops%08x%08x", group, nodeIndex));
-=======
->>>>>>> c45bb4c4
 					tr.set(logDebugKey.first, val); // set log key
 					tr.set(logDebugKey.second, opsKey); // set debug key; one opsKey can have multiple logs key
 					tr.atomicOp(opsKey, val, self->opType);
