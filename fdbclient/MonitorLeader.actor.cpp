--- conflicted
+++ resolved
@@ -237,21 +237,12 @@
 	{
 		LeaderInfo in;
 		LeaderInfo out;
-<<<<<<< HEAD
-		in.forward = g_random->coinflip();
-		in.changeID = g_random->randomUniqueID();
-		{
-			std::string rndString(g_random->randomInt(10, 400), 'x');
-			for (auto& c : rndString) {
-				c = g_random->randomAlphaNumeric();
-=======
 		in.forward = deterministicRandom()->coinflip();
 		in.changeID = deterministicRandom()->randomUniqueID();
 		{
 			std::string rndString(deterministicRandom()->randomInt(10, 400), 'x');
 			for (auto& c : rndString) {
 				c = deterministicRandom()->randomAlphaNumeric();
->>>>>>> dc59f63d
 			}
 			in.serializedInfo = rndString;
 		}
@@ -265,21 +256,12 @@
 		ASSERT(in.serializedInfo == out.serializedInfo);
 	}
 	LeaderInfo leaderInfo;
-<<<<<<< HEAD
-	leaderInfo.forward = g_random->coinflip();
-	leaderInfo.changeID = g_random->randomUniqueID();
-	{
-		std::string rndString(g_random->randomInt(10, 400), 'x');
-		for (auto& c : rndString) {
-			c = g_random->randomAlphaNumeric();
-=======
 	leaderInfo.forward = deterministicRandom()->coinflip();
 	leaderInfo.changeID = deterministicRandom()->randomUniqueID();
 	{
 		std::string rndString(deterministicRandom()->randomInt(10, 400), 'x');
 		for (auto& c : rndString) {
 			c = deterministicRandom()->randomAlphaNumeric();
->>>>>>> dc59f63d
 		}
 		leaderInfo.serializedInfo = rndString;
 	}
