--- conflicted
+++ resolved
@@ -306,7 +306,6 @@
 	ActorLineageProfiler::instance().setFrequency(frequency);
 }
 
-<<<<<<< HEAD
 void ProfilerConfigT::reset(std::map<std::string, std::string> const& config) {
 	bool expectNoMore = false, useFluentD = false, useTCP = false;
 	std::string endpoint;
@@ -368,7 +367,8 @@
 		ingestor->getConfig(res);
 	}
 	return res;
-=======
+}
+
 // Callback used to update the sample collector window size.
 void samplingProfilerUpdateWindow(std::optional<std::any> window) {
 	double duration = 0;
@@ -377,5 +377,4 @@
 	}
 	TraceEvent(SevInfo, "SamplingProfilerUpdateWindow").detail("Duration", duration);
 	SampleCollection::instance().setWindowSize(duration);
->>>>>>> 54919d4f
 }