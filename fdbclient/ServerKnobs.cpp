/*
 * ServerKnobs.cpp
 *
 * This source file is part of the FoundationDB open source project
 *
 * Copyright 2013-2018 Apple Inc. and the FoundationDB project authors
 *
 * Licensed under the Apache License, Version 2.0 (the "License");
 * you may not use this file except in compliance with the License.
 * You may obtain a copy of the License at
 *
 *     http://www.apache.org/licenses/LICENSE-2.0
 *
 * Unless required by applicable law or agreed to in writing, software
 * distributed under the License is distributed on an "AS IS" BASIS,
 * WITHOUT WARRANTIES OR CONDITIONS OF ANY KIND, either express or implied.
 * See the License for the specific language governing permissions and
 * limitations under the License.
 */

#include "fdbclient/ServerKnobs.h"

#define init(knob, value) initKnob(knob, value, #knob)

ServerKnobs::ServerKnobs(Randomize randomize, ClientKnobs* clientKnobs, IsSimulated isSimulated) {
	initialize(randomize, clientKnobs, isSimulated);
}

void ServerKnobs::initialize(Randomize randomize, ClientKnobs* clientKnobs, IsSimulated isSimulated) {
	// clang-format off
	// Versions
	init( VERSIONS_PER_SECOND,                                   1e6 );
	init( MAX_VERSIONS_IN_FLIGHT,                100 * VERSIONS_PER_SECOND );
	init( MAX_VERSIONS_IN_FLIGHT_FORCED,         6e5 * VERSIONS_PER_SECOND ); //one week of versions
	init( MAX_READ_TRANSACTION_LIFE_VERSIONS,      5 * VERSIONS_PER_SECOND ); if (randomize && BUGGIFY) MAX_READ_TRANSACTION_LIFE_VERSIONS = VERSIONS_PER_SECOND; else if (randomize && BUGGIFY) MAX_READ_TRANSACTION_LIFE_VERSIONS = std::max<int>(1, 0.1 * VERSIONS_PER_SECOND); else if( randomize && BUGGIFY ) MAX_READ_TRANSACTION_LIFE_VERSIONS = 10 * VERSIONS_PER_SECOND;
	init( MAX_WRITE_TRANSACTION_LIFE_VERSIONS,     5 * VERSIONS_PER_SECOND ); if (randomize && BUGGIFY) MAX_WRITE_TRANSACTION_LIFE_VERSIONS=std::max<int>(1, 1 * VERSIONS_PER_SECOND);
	init( MAX_COMMIT_BATCH_INTERVAL,                             2.0 ); if( randomize && BUGGIFY ) MAX_COMMIT_BATCH_INTERVAL = 0.5; // Each commit proxy generates a CommitTransactionBatchRequest at least this often, so that versions always advance smoothly
	MAX_COMMIT_BATCH_INTERVAL = std::min(MAX_COMMIT_BATCH_INTERVAL, MAX_READ_TRANSACTION_LIFE_VERSIONS/double(2*VERSIONS_PER_SECOND)); // Ensure that the proxy commits 2 times every MAX_READ_TRANSACTION_LIFE_VERSIONS, otherwise the master will not give out versions fast enough

	// TLogs
	init( TLOG_TIMEOUT,                                          0.4 ); //cannot buggify because of availability
	init( TLOG_SLOW_REJOIN_WARN_TIMEOUT_SECS,                     60 ); if( randomize && BUGGIFY ) TLOG_SLOW_REJOIN_WARN_TIMEOUT_SECS = deterministicRandom()->randomInt(5,10);
	init( RECOVERY_TLOG_SMART_QUORUM_DELAY,                     0.25 ); if( randomize && BUGGIFY ) RECOVERY_TLOG_SMART_QUORUM_DELAY = 0.0; // smaller might be better for bug amplification
	init( TLOG_STORAGE_MIN_UPDATE_INTERVAL,                      0.5 );
	init( BUGGIFY_TLOG_STORAGE_MIN_UPDATE_INTERVAL,               30 );
	init( DESIRED_TOTAL_BYTES,                                150000 ); if( randomize && BUGGIFY ) DESIRED_TOTAL_BYTES = 10000;
	init( DESIRED_UPDATE_BYTES,                2*DESIRED_TOTAL_BYTES );
	init( UPDATE_DELAY,                                        0.001 );
	init( MAXIMUM_PEEK_BYTES,                                   10e6 );
	init( APPLY_MUTATION_BYTES,                                  1e6 );
	init( RECOVERY_DATA_BYTE_LIMIT,                           100000 );
	init( BUGGIFY_RECOVERY_DATA_LIMIT,                          1000 );
	init( LONG_TLOG_COMMIT_TIME,                                0.25 ); //cannot buggify because of recovery time
	init( LARGE_TLOG_COMMIT_BYTES,                             4<<20 );
	init( BUGGIFY_RECOVER_MEMORY_LIMIT,                          1e6 );
	init( BUGGIFY_WORKER_REMOVED_MAX_LAG,                         30 );
	init( UPDATE_STORAGE_BYTE_LIMIT,                             1e6 );
	init( TLOG_PEEK_DELAY,                                   0.00005 );
	init( LEGACY_TLOG_UPGRADE_ENTRIES_PER_VERSION,               100 );
	init( VERSION_MESSAGES_OVERHEAD_FACTOR_1024THS,             1072 ); // Based on a naive interpretation of the gcc version of std::deque, we would expect this to be 16 bytes overhead per 512 bytes data. In practice, it seems to be 24 bytes overhead per 512.
	init( VERSION_MESSAGES_ENTRY_BYTES_WITH_OVERHEAD, std::ceil(16.0 * VERSION_MESSAGES_OVERHEAD_FACTOR_1024THS / 1024) );
	init( LOG_SYSTEM_PUSHED_DATA_BLOCK_SIZE,                     1e5 );
	init( MAX_MESSAGE_SIZE,            std::max<int>(LOG_SYSTEM_PUSHED_DATA_BLOCK_SIZE, 1e5 + 2e4 + 1) + 8 ); // VALUE_SIZE_LIMIT + SYSTEM_KEY_SIZE_LIMIT + 9 bytes (4 bytes for length, 4 bytes for sequence number, and 1 byte for mutation type)
	init( TLOG_MESSAGE_BLOCK_BYTES,                             10e6 );
	init( TLOG_MESSAGE_BLOCK_OVERHEAD_FACTOR,      double(TLOG_MESSAGE_BLOCK_BYTES) / (TLOG_MESSAGE_BLOCK_BYTES - MAX_MESSAGE_SIZE) ); //1.0121466709838096006362758832473
	init( PEEK_TRACKER_EXPIRATION_TIME,                          600 ); if( randomize && BUGGIFY ) PEEK_TRACKER_EXPIRATION_TIME = deterministicRandom()->coinflip() ? 0.1 : 120;
	init( PARALLEL_GET_MORE_REQUESTS,                             32 ); if( randomize && BUGGIFY ) PARALLEL_GET_MORE_REQUESTS = 2;
	init( MULTI_CURSOR_PRE_FETCH_LIMIT,                           10 );
	init( MAX_QUEUE_COMMIT_BYTES,                               15e6 ); if( randomize && BUGGIFY ) MAX_QUEUE_COMMIT_BYTES = 5000;
	init( DESIRED_OUTSTANDING_MESSAGES,                         5000 ); if( randomize && BUGGIFY ) DESIRED_OUTSTANDING_MESSAGES = deterministicRandom()->randomInt(0,100);
	init( DESIRED_GET_MORE_DELAY,                              0.005 );
	init( CONCURRENT_LOG_ROUTER_READS,                             5 ); if( randomize && BUGGIFY ) CONCURRENT_LOG_ROUTER_READS = 1;
	init( LOG_ROUTER_PEEK_FROM_SATELLITES_PREFERRED,               1 ); if( randomize && BUGGIFY ) LOG_ROUTER_PEEK_FROM_SATELLITES_PREFERRED = 0;
	init( DISK_QUEUE_ADAPTER_MIN_SWITCH_TIME,                    1.0 );
	init( DISK_QUEUE_ADAPTER_MAX_SWITCH_TIME,                    5.0 );
	init( TLOG_SPILL_REFERENCE_MAX_PEEK_MEMORY_BYTES,            2e9 ); if ( randomize && BUGGIFY ) TLOG_SPILL_REFERENCE_MAX_PEEK_MEMORY_BYTES = 2e6;
	init( TLOG_SPILL_REFERENCE_MAX_BATCHES_PER_PEEK,           100 ); if ( randomize && BUGGIFY ) TLOG_SPILL_REFERENCE_MAX_BATCHES_PER_PEEK = 1;
	init( TLOG_SPILL_REFERENCE_MAX_BYTES_PER_BATCH,           16<<10 ); if ( randomize && BUGGIFY ) TLOG_SPILL_REFERENCE_MAX_BYTES_PER_BATCH = 500;
	init( DISK_QUEUE_FILE_EXTENSION_BYTES,                    10<<20 ); // BUGGIFYd per file within the DiskQueue
	init( DISK_QUEUE_FILE_SHRINK_BYTES,                      100<<20 ); // BUGGIFYd per file within the DiskQueue
	init( DISK_QUEUE_MAX_TRUNCATE_BYTES,                     2LL<<30 ); if ( randomize && BUGGIFY ) DISK_QUEUE_MAX_TRUNCATE_BYTES = 0;
	init( TLOG_DEGRADED_DURATION,                                5.0 );
	init( MAX_CACHE_VERSIONS,                                   10e6 );
	init( TLOG_IGNORE_POP_AUTO_ENABLE_DELAY,                   300.0 );
	init( TLOG_GROUP_COLLECTION_TARGET_SIZE,                      10 );
	init( TXS_POPPED_MAX_DELAY,                                  1.0 ); if ( randomize && BUGGIFY ) TXS_POPPED_MAX_DELAY = deterministicRandom()->random01();
	init( TLOG_MAX_CREATE_DURATION,                             10.0 );
	init( PEEK_LOGGING_AMOUNT,                                     5 );
	init( PEEK_LOGGING_DELAY,                                    5.0 );
	init( PEEK_RESET_INTERVAL,                                 300.0 ); if ( randomize && BUGGIFY ) PEEK_RESET_INTERVAL = 20.0;
	init( PEEK_MAX_LATENCY,                                      0.5 ); if ( randomize && BUGGIFY ) PEEK_MAX_LATENCY = 0.0;
	init( PEEK_COUNT_SMALL_MESSAGES,                           false ); if ( randomize && BUGGIFY ) PEEK_COUNT_SMALL_MESSAGES = true;
	init( PEEK_STATS_INTERVAL,                                  10.0 );
	init( PEEK_STATS_SLOW_AMOUNT,                                  2 );
	init( PEEK_STATS_SLOW_RATIO,                                 0.5 );
	// Buggified value must be larger than the amount of simulated time taken by snapshots, to prevent repeatedly failing
	// snapshots due to closed commit proxy connections
	init( PUSH_RESET_INTERVAL,                                 300.0 ); if ( randomize && BUGGIFY ) PUSH_RESET_INTERVAL = 40.0;
	init( PUSH_MAX_LATENCY,                                      0.5 ); if ( randomize && BUGGIFY ) PUSH_MAX_LATENCY = 0.0;
	init( PUSH_STATS_INTERVAL,                                  10.0 );
	init( PUSH_STATS_SLOW_AMOUNT,                                  2 );
	init( PUSH_STATS_SLOW_RATIO,                                 0.5 );
	init( TLOG_POP_BATCH_SIZE,                                  1000 ); if ( randomize && BUGGIFY ) TLOG_POP_BATCH_SIZE = 10;
<<<<<<< HEAD
	init( TLOG_SERVER_TEAM_PARTITIONED,                        false );
	init( TLOG_NEW_INTERFACE,                                  false );
	init( BROADCAST_TLOG_GROUPS,                                true );
	init( PTXN_DISABLE_DD,                                     false );
=======
	init( TLOG_POPPED_VER_LAG_THRESHOLD_FOR_TLOGPOP_TRACE,     250e6 );
	init( ENABLE_DETAILED_TLOG_POP_TRACE,                       true );
>>>>>>> ba5c2b64

	// disk snapshot max timeout, to be put in TLog, storage and coordinator nodes
	init( MAX_FORKED_PROCESS_OUTPUT,                            1024 );
	init( SNAP_CREATE_MAX_TIMEOUT,                             300.0 );

	// Data distribution queue
	init( HEALTH_POLL_TIME,                                      1.0 );
	init( BEST_TEAM_STUCK_DELAY,                                 1.0 );
	init( BG_REBALANCE_POLLING_INTERVAL,                        10.0 );
	init( BG_REBALANCE_SWITCH_CHECK_INTERVAL,                    5.0 ); if (randomize && BUGGIFY) BG_REBALANCE_SWITCH_CHECK_INTERVAL = 1.0;
	init( DD_QUEUE_LOGGING_INTERVAL,                             5.0 );
	init( RELOCATION_PARALLELISM_PER_SOURCE_SERVER,                2 ); if( randomize && BUGGIFY ) RELOCATION_PARALLELISM_PER_SOURCE_SERVER = 1;
	init( DD_QUEUE_MAX_KEY_SERVERS,                              100 ); if( randomize && BUGGIFY ) DD_QUEUE_MAX_KEY_SERVERS = 1;
	init( DD_REBALANCE_PARALLELISM,                               50 );
	init( DD_REBALANCE_RESET_AMOUNT,                              30 );
	init( BG_DD_MAX_WAIT,                                      120.0 );
	init( BG_DD_MIN_WAIT,                                        0.1 );
	init( BG_DD_INCREASE_RATE,                                  1.10 );
	init( BG_DD_DECREASE_RATE,                                  1.02 );
	init( BG_DD_SATURATION_DELAY,                                1.0 );
	init( INFLIGHT_PENALTY_HEALTHY,                              1.0 );
	init( INFLIGHT_PENALTY_UNHEALTHY,                          500.0 );
	init( INFLIGHT_PENALTY_ONE_LEFT,                          1000.0 );
	init( USE_OLD_NEEDED_SERVERS,                              false );

	init( PRIORITY_RECOVER_MOVE,                                 110 );
	init( PRIORITY_REBALANCE_UNDERUTILIZED_TEAM,                 120 );
	init( PRIORITY_REBALANCE_OVERUTILIZED_TEAM,                  121 );
	init( PRIORITY_PERPETUAL_STORAGE_WIGGLE,                     139 );
	init( PRIORITY_TEAM_HEALTHY,                                 140 );
	init( PRIORITY_TEAM_CONTAINS_UNDESIRED_SERVER,               150 );
	init( PRIORITY_TEAM_REDUNDANT,                               200 );
	init( PRIORITY_MERGE_SHARD,                                  340 );
	init( PRIORITY_POPULATE_REGION,                              600 );
	init( PRIORITY_TEAM_UNHEALTHY,                               700 );
	init( PRIORITY_TEAM_2_LEFT,                                  709 );
	init( PRIORITY_TEAM_1_LEFT,                                  800 );
	init( PRIORITY_TEAM_FAILED,                                  805 );
	init( PRIORITY_TEAM_0_LEFT,                                  809 );
	init( PRIORITY_SPLIT_SHARD,                                  950 ); if( randomize && BUGGIFY ) PRIORITY_SPLIT_SHARD = 350;

	// Data distribution
	init( RETRY_RELOCATESHARD_DELAY,                             0.1 );
	init( DATA_DISTRIBUTION_FAILURE_REACTION_TIME,              60.0 ); if( randomize && BUGGIFY ) DATA_DISTRIBUTION_FAILURE_REACTION_TIME = 1.0;
	bool buggifySmallShards = randomize && BUGGIFY;
	init( MIN_SHARD_BYTES,                                    200000 ); if( buggifySmallShards ) MIN_SHARD_BYTES = 40000; //FIXME: data distribution tracker (specifically StorageMetrics) relies on this number being larger than the maximum size of a key value pair
	init( SHARD_BYTES_RATIO,                                       4 );
	init( SHARD_BYTES_PER_SQRT_BYTES,                             45 ); if( buggifySmallShards ) SHARD_BYTES_PER_SQRT_BYTES = 0;//Approximately 10000 bytes per shard
	init( MAX_SHARD_BYTES,                                 500000000 );
	init( KEY_SERVER_SHARD_BYTES,                          500000000 );
	init( SHARD_MAX_READ_DENSITY_RATIO,                           8.0); if (randomize && BUGGIFY) SHARD_MAX_READ_DENSITY_RATIO = 2.0;
	/*
		The bytesRead/byteSize radio. Will be declared as read hot when larger than this. 8.0 was chosen to avoid reporting table scan as read hot.
	*/
	init ( SHARD_READ_HOT_BANDWITH_MIN_PER_KSECONDS,      1666667 * 1000);
	/*
		The read bandwidth of a given shard needs to be larger than this value in order to be evaluated if it's read hot. The roughly 1.67MB per second is calculated as following:
			- Heuristic data suggests that each storage process can do max 500K read operations per second
			- Each read has a minimum cost of EMPTY_READ_PENALTY, which is 20 bytes
			- Thus that gives a minimum 10MB per second
			- But to be conservative, set that number to be 1/6 of 10MB, which is roughly 1,666,667 bytes per second
		Shard with a read bandwidth smaller than this value will never be too busy to handle the reads.
	*/
	init( SHARD_MAX_BYTES_READ_PER_KSEC_JITTER,     0.1 );
	bool buggifySmallBandwidthSplit = randomize && BUGGIFY;
	init( SHARD_MAX_BYTES_PER_KSEC,                 1LL*1000000*1000 ); if( buggifySmallBandwidthSplit ) SHARD_MAX_BYTES_PER_KSEC = 10LL*1000*1000;
	/* 1*1MB/sec * 1000sec/ksec
		Shards with more than this bandwidth will be split immediately.
		For a large shard (100MB), it will be split into multiple shards with sizes < SHARD_SPLIT_BYTES_PER_KSEC;
		all but one split shard will be moved; so splitting may cost ~100MB of work or about 10MB/sec over a 10 sec sampling window.
		If the sampling window is too much longer, the MVCC window will fill up while we wait.
		If SHARD_MAX_BYTES_PER_KSEC is too much lower, we could do a lot of data movement work in response to a small impulse of bandwidth.
		If SHARD_MAX_BYTES_PER_KSEC is too high relative to the I/O bandwidth of a given server, a workload can remain concentrated on a single
		team indefinitely, limiting performance.
		*/

	init( SHARD_MIN_BYTES_PER_KSEC,                100 * 1000 * 1000 ); if( buggifySmallBandwidthSplit ) SHARD_MIN_BYTES_PER_KSEC = 200*1*1000;
	/* 100*1KB/sec * 1000sec/ksec
		Shards with more than this bandwidth will not be merged.
		Obviously this needs to be significantly less than SHARD_MAX_BYTES_PER_KSEC, else we will repeatedly merge and split.
		It should probably be significantly less than SHARD_SPLIT_BYTES_PER_KSEC, else we will merge right after splitting.

		The number of extra shards in the database because of bandwidth splitting can't be more than about W/SHARD_MIN_BYTES_PER_KSEC, where
		W is the maximum bandwidth of the entire database in bytes/ksec.  For 250MB/sec write bandwidth, (250MB/sec)/(200KB/sec) = 1250 extra
		shards.

		The bandwidth sample maintained by the storage server needs to be accurate enough to reliably measure this minimum bandwidth.  See
		BANDWIDTH_UNITS_PER_SAMPLE.  If this number is too low, the storage server needs to spend more memory and time on sampling.
		*/

	init( SHARD_SPLIT_BYTES_PER_KSEC,              250 * 1000 * 1000 ); if( buggifySmallBandwidthSplit ) SHARD_SPLIT_BYTES_PER_KSEC = 50 * 1000 * 1000;
	/* 250*1KB/sec * 1000sec/ksec
		When splitting a shard, it is split into pieces with less than this bandwidth.
		Obviously this should be less than half of SHARD_MAX_BYTES_PER_KSEC.

		Smaller values mean that high bandwidth shards are split into more pieces, more quickly utilizing large numbers of servers to handle the
		bandwidth.

		Too many pieces (too small a value) may stress data movement mechanisms (see e.g. RELOCATION_PARALLELISM_PER_SOURCE_SERVER).

		If this value is too small relative to SHARD_MIN_BYTES_PER_KSEC immediate merging work will be generated.
		*/

	init( STORAGE_METRIC_TIMEOUT,         isSimulated ? 60.0 : 600.0 ); if( randomize && BUGGIFY ) STORAGE_METRIC_TIMEOUT = deterministicRandom()->coinflip() ? 10.0 : 30.0;
	init( METRIC_DELAY,                                          0.1 ); if( randomize && BUGGIFY ) METRIC_DELAY = 1.0;
	init( ALL_DATA_REMOVED_DELAY,                                1.0 );
	init( INITIAL_FAILURE_REACTION_DELAY,                       30.0 ); if( randomize && BUGGIFY ) INITIAL_FAILURE_REACTION_DELAY = 0.0;
	init( CHECK_TEAM_DELAY,                                     30.0 );
	init( PERPETUAL_WIGGLE_DELAY,                               50.0 );
	init( LOG_ON_COMPLETION_DELAY,         DD_QUEUE_LOGGING_INTERVAL );
	init( BEST_TEAM_MAX_TEAM_TRIES,                               10 );
	init( BEST_TEAM_OPTION_COUNT,                                  4 );
	init( BEST_OF_AMT,                                             4 );
	init( SERVER_LIST_DELAY,                                     1.0 );
	init( RECRUITMENT_IDLE_DELAY,                                1.0 );
	init( STORAGE_RECRUITMENT_DELAY,                            10.0 );
	init( TSS_HACK_IDENTITY_MAPPING,                           false ); // THIS SHOULD NEVER BE SET IN PROD. Only for performance testing
	init( TSS_RECRUITMENT_TIMEOUT,       3*STORAGE_RECRUITMENT_DELAY ); if (randomize && BUGGIFY ) TSS_RECRUITMENT_TIMEOUT = 1.0; // Super low timeout should cause tss recruitments to fail
	init( TSS_DD_CHECK_INTERVAL,                                60.0 ); if (randomize && BUGGIFY ) TSS_DD_CHECK_INTERVAL = 1.0;    // May kill all TSS quickly
	init( DATA_DISTRIBUTION_LOGGING_INTERVAL,                    5.0 );
	init( DD_ENABLED_CHECK_DELAY,                                1.0 );
	init( DD_STALL_CHECK_DELAY,                                  0.4 ); //Must be larger than 2*MAX_BUGGIFIED_DELAY
	init( DD_LOW_BANDWIDTH_DELAY,         isSimulated ? 15.0 : 240.0 ); if( randomize && BUGGIFY ) DD_LOW_BANDWIDTH_DELAY = 0; //Because of delayJitter, this should be less than 0.9 * DD_MERGE_COALESCE_DELAY
	init( DD_MERGE_COALESCE_DELAY,       isSimulated ?  30.0 : 300.0 ); if( randomize && BUGGIFY ) DD_MERGE_COALESCE_DELAY = 0.001;
	init( STORAGE_METRICS_POLLING_DELAY,                         2.0 ); if( randomize && BUGGIFY ) STORAGE_METRICS_POLLING_DELAY = 15.0;
	init( STORAGE_METRICS_RANDOM_DELAY,                          0.2 );
	init( AVAILABLE_SPACE_RATIO_CUTOFF,                         0.05 );
	init( DESIRED_TEAMS_PER_SERVER,                                5 ); if( randomize && BUGGIFY ) DESIRED_TEAMS_PER_SERVER = deterministicRandom()->randomInt(1, 10);
	init( MAX_TEAMS_PER_SERVER,           5*DESIRED_TEAMS_PER_SERVER );
	init( DD_SHARD_SIZE_GRANULARITY,                         5000000 );
	init( DD_SHARD_SIZE_GRANULARITY_SIM,                      500000 ); if( randomize && BUGGIFY ) DD_SHARD_SIZE_GRANULARITY_SIM = 0;
	init( DD_MOVE_KEYS_PARALLELISM,                               15 ); if( randomize && BUGGIFY ) DD_MOVE_KEYS_PARALLELISM = 1;
	init( DD_FETCH_SOURCE_PARALLELISM,                          1000 ); if( randomize && BUGGIFY ) DD_FETCH_SOURCE_PARALLELISM = 1;
	init( DD_MERGE_LIMIT,                                       2000 ); if( randomize && BUGGIFY ) DD_MERGE_LIMIT = 2;
	init( DD_SHARD_METRICS_TIMEOUT,                             60.0 ); if( randomize && BUGGIFY ) DD_SHARD_METRICS_TIMEOUT = 0.1;
	init( DD_LOCATION_CACHE_SIZE,                            2000000 ); if( randomize && BUGGIFY ) DD_LOCATION_CACHE_SIZE = 3;
	init( MOVEKEYS_LOCK_POLLING_DELAY,                           5.0 );
	init( DEBOUNCE_RECRUITING_DELAY,                             5.0 );
	init( DD_FAILURE_TIME,                                       1.0 ); if( randomize && BUGGIFY ) DD_FAILURE_TIME = 10.0;
	init( DD_ZERO_HEALTHY_TEAM_DELAY,                            1.0 );
	init( REBALANCE_MAX_RETRIES,                                 100 );
	init( DD_OVERLAP_PENALTY,                                  10000 );
	init( DD_EXCLUDE_MIN_REPLICAS,                                 1 );
	init( DD_VALIDATE_LOCALITY,                                 true ); if( randomize && BUGGIFY ) DD_VALIDATE_LOCALITY = false;
	init( DD_CHECK_INVALID_LOCALITY_DELAY,                       60  ); if( randomize && BUGGIFY ) DD_CHECK_INVALID_LOCALITY_DELAY = 1 + deterministicRandom()->random01() * 600;
	init( DD_ENABLE_VERBOSE_TRACING,                           false ); if( randomize && BUGGIFY ) DD_ENABLE_VERBOSE_TRACING = true;
	init( DD_SS_FAILURE_VERSIONLAG,                        250000000 );
	init( DD_SS_ALLOWED_VERSIONLAG,                        200000000 ); if( randomize && BUGGIFY ) { DD_SS_FAILURE_VERSIONLAG = deterministicRandom()->randomInt(15000000, 500000000); DD_SS_ALLOWED_VERSIONLAG = 0.75 * DD_SS_FAILURE_VERSIONLAG; }
	init( DD_SS_STUCK_TIME_LIMIT,                              300.0 ); if( randomize && BUGGIFY ) { DD_SS_STUCK_TIME_LIMIT = 200.0 + deterministicRandom()->random01() * 100.0; }
	init( DD_TEAMS_INFO_PRINT_INTERVAL,                           60 ); if( randomize && BUGGIFY ) DD_TEAMS_INFO_PRINT_INTERVAL = 10;
	init( DD_TEAMS_INFO_PRINT_YIELD_COUNT,                       100 ); if( randomize && BUGGIFY ) DD_TEAMS_INFO_PRINT_YIELD_COUNT = deterministicRandom()->random01() * 1000 + 1;
	init( DD_TEAM_ZERO_SERVER_LEFT_LOG_DELAY,                    120 ); if( randomize && BUGGIFY ) DD_TEAM_ZERO_SERVER_LEFT_LOG_DELAY = 5;
	init( DD_STORAGE_WIGGLE_PAUSE_THRESHOLD,                       1 ); if( randomize && BUGGIFY ) DD_STORAGE_WIGGLE_PAUSE_THRESHOLD = 10;

	// TeamRemover
	init( TR_FLAG_DISABLE_MACHINE_TEAM_REMOVER,                false ); if( randomize && BUGGIFY ) TR_FLAG_DISABLE_MACHINE_TEAM_REMOVER = deterministicRandom()->random01() < 0.1 ? true : false; // false by default. disable the consistency check when it's true
	init( TR_REMOVE_MACHINE_TEAM_DELAY,                         60.0 ); if( randomize && BUGGIFY ) TR_REMOVE_MACHINE_TEAM_DELAY =  deterministicRandom()->random01() * 60.0;
	init( TR_FLAG_REMOVE_MT_WITH_MOST_TEAMS,                    true ); if( randomize && BUGGIFY ) TR_FLAG_REMOVE_MT_WITH_MOST_TEAMS = deterministicRandom()->random01() < 0.1 ? true : false;
	init( TR_FLAG_DISABLE_SERVER_TEAM_REMOVER,                 false ); if( randomize && BUGGIFY ) TR_FLAG_DISABLE_SERVER_TEAM_REMOVER = deterministicRandom()->random01() < 0.1 ? true : false; // false by default. disable the consistency check when it's true
	init( TR_REMOVE_SERVER_TEAM_DELAY,                          60.0 ); if( randomize && BUGGIFY ) TR_REMOVE_SERVER_TEAM_DELAY =  deterministicRandom()->random01() * 60.0;
	init( TR_REMOVE_SERVER_TEAM_EXTRA_DELAY,                     5.0 ); if( randomize && BUGGIFY ) TR_REMOVE_SERVER_TEAM_EXTRA_DELAY =  deterministicRandom()->random01() * 10.0;

	init( DD_REMOVE_STORE_ENGINE_DELAY,                         60.0 ); if( randomize && BUGGIFY ) DD_REMOVE_STORE_ENGINE_DELAY =  deterministicRandom()->random01() * 60.0;

	// KeyValueStore SQLITE
	init( CLEAR_BUFFER_SIZE,                                   20000 );
	init( READ_VALUE_TIME_ESTIMATE,                           .00005 );
	init( READ_RANGE_TIME_ESTIMATE,                           .00005 );
	init( SET_TIME_ESTIMATE,                                  .00005 );
	init( CLEAR_TIME_ESTIMATE,                                .00005 );
	init( COMMIT_TIME_ESTIMATE,                                 .005 );
	init( CHECK_FREE_PAGE_AMOUNT,                                100 ); if( randomize && BUGGIFY ) CHECK_FREE_PAGE_AMOUNT = 5;
	init( DISK_METRIC_LOGGING_INTERVAL,                          5.0 );
	init( SOFT_HEAP_LIMIT,                                     300e6 );

	init( SQLITE_PAGE_SCAN_ERROR_LIMIT,                        10000 );
	init( SQLITE_BTREE_PAGE_USABLE,                          4096 - 8);  // pageSize - reserveSize for page checksum
	init( SQLITE_CHUNK_SIZE_PAGES,                             25600 );  // 100MB
	init( SQLITE_CHUNK_SIZE_PAGES_SIM,                          1024 );  // 4MB
	init( SQLITE_READER_THREADS,                                  64 );  // number of read threads
	init( SQLITE_WRITE_WINDOW_SECONDS,                            -1 );
	init( SQLITE_WRITE_WINDOW_LIMIT,                              -1 );
	if( randomize && BUGGIFY ) {
		// Choose an window between .01 and 1.01 seconds.
		SQLITE_WRITE_WINDOW_SECONDS = 0.01 + deterministicRandom()->random01();
		// Choose random operations per second
		int opsPerSecond = deterministicRandom()->randomInt(1000, 5000);
		// Set window limit to opsPerSecond scaled down to window size
		SQLITE_WRITE_WINDOW_LIMIT = opsPerSecond * SQLITE_WRITE_WINDOW_SECONDS;
	}

	// Maximum and minimum cell payload bytes allowed on primary page as calculated in SQLite.
	// These formulas are copied from SQLite, using its hardcoded constants, so if you are
	// changing this you should also be changing SQLite.
	init( SQLITE_BTREE_CELL_MAX_LOCAL,  (SQLITE_BTREE_PAGE_USABLE - 12) * 64/255 - 23 );
	init( SQLITE_BTREE_CELL_MIN_LOCAL,  (SQLITE_BTREE_PAGE_USABLE - 12) * 32/255 - 23 );

	// Maximum FDB fragment key and value bytes that can fit in a primary btree page
	init( SQLITE_FRAGMENT_PRIMARY_PAGE_USABLE,
					SQLITE_BTREE_CELL_MAX_LOCAL
					 - 1 // vdbeRecord header length size
					 - 2 // max key length size
					 - 4 // max index length size
					 - 2 // max value fragment length size
	);

	// Maximum FDB fragment value bytes in an overflow page
	init( SQLITE_FRAGMENT_OVERFLOW_PAGE_USABLE,
					SQLITE_BTREE_PAGE_USABLE
					 - 4 // next pageNumber size
	);
	init( SQLITE_FRAGMENT_MIN_SAVINGS,                          0.20 );

	// KeyValueStoreSqlite spring cleaning
	init( SPRING_CLEANING_NO_ACTION_INTERVAL,                    1.0 ); if( randomize && BUGGIFY ) SPRING_CLEANING_NO_ACTION_INTERVAL = deterministicRandom()->coinflip() ? 0.1 : deterministicRandom()->random01() * 5;
	init( SPRING_CLEANING_LAZY_DELETE_INTERVAL,                  0.1 ); if( randomize && BUGGIFY ) SPRING_CLEANING_LAZY_DELETE_INTERVAL = deterministicRandom()->coinflip() ? 1.0 : deterministicRandom()->random01() * 5;
	init( SPRING_CLEANING_VACUUM_INTERVAL,                       1.0 ); if( randomize && BUGGIFY ) SPRING_CLEANING_VACUUM_INTERVAL = deterministicRandom()->coinflip() ? 0.1 : deterministicRandom()->random01() * 5;
	init( SPRING_CLEANING_LAZY_DELETE_TIME_ESTIMATE,            .010 ); if( randomize && BUGGIFY ) SPRING_CLEANING_LAZY_DELETE_TIME_ESTIMATE = deterministicRandom()->random01() * 5;
	init( SPRING_CLEANING_VACUUM_TIME_ESTIMATE,                 .010 ); if( randomize && BUGGIFY ) SPRING_CLEANING_VACUUM_TIME_ESTIMATE = deterministicRandom()->random01() * 5;
	init( SPRING_CLEANING_VACUUMS_PER_LAZY_DELETE_PAGE,          0.0 ); if( randomize && BUGGIFY ) SPRING_CLEANING_VACUUMS_PER_LAZY_DELETE_PAGE = deterministicRandom()->coinflip() ? 1e9 : deterministicRandom()->random01() * 5;
	init( SPRING_CLEANING_MIN_LAZY_DELETE_PAGES,                   0 ); if( randomize && BUGGIFY ) SPRING_CLEANING_MIN_LAZY_DELETE_PAGES = deterministicRandom()->randomInt(1, 100);
	init( SPRING_CLEANING_MAX_LAZY_DELETE_PAGES,                 1e9 ); if( randomize && BUGGIFY ) SPRING_CLEANING_MAX_LAZY_DELETE_PAGES = deterministicRandom()->coinflip() ? 0 : deterministicRandom()->randomInt(1, 1e4);
	init( SPRING_CLEANING_LAZY_DELETE_BATCH_SIZE,                100 ); if( randomize && BUGGIFY ) SPRING_CLEANING_LAZY_DELETE_BATCH_SIZE = deterministicRandom()->randomInt(1, 1000);
	init( SPRING_CLEANING_MIN_VACUUM_PAGES,                        1 ); if( randomize && BUGGIFY ) SPRING_CLEANING_MIN_VACUUM_PAGES = deterministicRandom()->randomInt(0, 100);
	init( SPRING_CLEANING_MAX_VACUUM_PAGES,                      1e9 ); if( randomize && BUGGIFY ) SPRING_CLEANING_MAX_VACUUM_PAGES = deterministicRandom()->coinflip() ? 0 : deterministicRandom()->randomInt(1, 1e4);

	// KeyValueStoreMemory
	init( REPLACE_CONTENTS_BYTES,                                1e5 );

	// KeyValueStoreRocksDB
	init( ROCKSDB_BACKGROUND_PARALLELISM,                          0 );
	init( ROCKSDB_READ_PARALLELISM,                                4 );
	init( ROCKSDB_MEMTABLE_BYTES,                  512 * 1024 * 1024 );
	init( ROCKSDB_UNSAFE_AUTO_FSYNC,                           false );
	init( ROCKSDB_PERIODIC_COMPACTION_SECONDS,                     0 );
	init( ROCKSDB_PREFIX_LEN,                                      0 );
	init( ROCKSDB_BLOCK_CACHE_SIZE,                                0 );

	// Leader election
	bool longLeaderElection = randomize && BUGGIFY;
	init( MAX_NOTIFICATIONS,                                  100000 );
	init( MIN_NOTIFICATIONS,                                     100 );
	init( NOTIFICATION_FULL_CLEAR_TIME,                      10000.0 );
	init( CANDIDATE_MIN_DELAY,                                  0.05 );
	init( CANDIDATE_MAX_DELAY,                                   1.0 );
	init( CANDIDATE_GROWTH_RATE,                                 1.2 );
	init( POLLING_FREQUENCY,                                     2.0 ); if( longLeaderElection ) POLLING_FREQUENCY = 8.0;
	init( HEARTBEAT_FREQUENCY,                                   0.5 ); if( longLeaderElection ) HEARTBEAT_FREQUENCY = 1.0;

	// Commit CommitProxy and GRV CommitProxy
	init( START_TRANSACTION_BATCH_INTERVAL_MIN,                 1e-6 );
	init( START_TRANSACTION_BATCH_INTERVAL_MAX,                0.010 );
	init( START_TRANSACTION_BATCH_INTERVAL_LATENCY_FRACTION,     0.5 );
	init( START_TRANSACTION_BATCH_INTERVAL_SMOOTHER_ALPHA,       0.1 );
	init( START_TRANSACTION_BATCH_QUEUE_CHECK_INTERVAL,        0.001 );
	init( START_TRANSACTION_MAX_TRANSACTIONS_TO_START,        100000 );
	init( START_TRANSACTION_MAX_REQUESTS_TO_START,             10000 );
	init( START_TRANSACTION_RATE_WINDOW,                         2.0 );
	init( START_TRANSACTION_MAX_EMPTY_QUEUE_BUDGET,             10.0 );
	init( START_TRANSACTION_MAX_QUEUE_SIZE,                      1e6 );
	init( KEY_LOCATION_MAX_QUEUE_SIZE,                           1e6 );

	init( COMMIT_TRANSACTION_BATCH_INTERVAL_FROM_IDLE,         0.0005 ); if( randomize && BUGGIFY ) COMMIT_TRANSACTION_BATCH_INTERVAL_FROM_IDLE = 0.005;
	init( COMMIT_TRANSACTION_BATCH_INTERVAL_MIN,                0.001 ); if( randomize && BUGGIFY ) COMMIT_TRANSACTION_BATCH_INTERVAL_MIN = 0.1;
	init( COMMIT_TRANSACTION_BATCH_INTERVAL_MAX,                0.020 );
	init( COMMIT_TRANSACTION_BATCH_INTERVAL_LATENCY_FRACTION,     0.1 );
	init( COMMIT_TRANSACTION_BATCH_INTERVAL_SMOOTHER_ALPHA,       0.1 );
	init( COMMIT_TRANSACTION_BATCH_COUNT_MAX,                   32768 ); if( randomize && BUGGIFY ) COMMIT_TRANSACTION_BATCH_COUNT_MAX = 1000; // Do NOT increase this number beyond 32768, as CommitIds only budget 2 bytes for storing transaction id within each batch
	init( COMMIT_BATCHES_MEM_BYTES_HARD_LIMIT,              8LL << 30 ); if (randomize && BUGGIFY) COMMIT_BATCHES_MEM_BYTES_HARD_LIMIT = deterministicRandom()->randomInt64(100LL << 20,  8LL << 30);
	init( COMMIT_BATCHES_MEM_FRACTION_OF_TOTAL,                   0.5 );
	init( COMMIT_BATCHES_MEM_TO_TOTAL_MEM_SCALE_FACTOR,           5.0 );

	// these settings disable batch bytes scaling.  Try COMMIT_TRANSACTION_BATCH_BYTES_MAX=1e6, COMMIT_TRANSACTION_BATCH_BYTES_SCALE_BASE=50000, COMMIT_TRANSACTION_BATCH_BYTES_SCALE_POWER=0.5?
	init( COMMIT_TRANSACTION_BATCH_BYTES_MIN,                  100000 );
	init( COMMIT_TRANSACTION_BATCH_BYTES_MAX,                  100000 ); if( randomize && BUGGIFY ) { COMMIT_TRANSACTION_BATCH_BYTES_MIN = COMMIT_TRANSACTION_BATCH_BYTES_MAX = 1000000; }
	init( COMMIT_TRANSACTION_BATCH_BYTES_SCALE_BASE,           100000 );
	init( COMMIT_TRANSACTION_BATCH_BYTES_SCALE_POWER,             0.0 );

	init( RESOLVER_COALESCE_TIME,                                1.0 );
	init( BUGGIFIED_ROW_LIMIT,                  APPLY_MUTATION_BYTES ); if( randomize && BUGGIFY ) BUGGIFIED_ROW_LIMIT = deterministicRandom()->randomInt(3, 30);
	init( PROXY_SPIN_DELAY,                                     0.01 );
	init( UPDATE_REMOTE_LOG_VERSION_INTERVAL,                    2.0 );
	init( MAX_TXS_POP_VERSION_HISTORY,                           1e5 );
	init( MIN_CONFIRM_INTERVAL,                                 0.05 );

	bool shortRecoveryDuration = randomize && BUGGIFY;
	init( ENFORCED_MIN_RECOVERY_DURATION,                       0.085 ); if( shortRecoveryDuration ) ENFORCED_MIN_RECOVERY_DURATION = 0.01;
	init( REQUIRED_MIN_RECOVERY_DURATION,                       0.080 ); if( shortRecoveryDuration ) REQUIRED_MIN_RECOVERY_DURATION = 0.01;
	init( ALWAYS_CAUSAL_READ_RISKY,                             false );
	init( MAX_COMMIT_UPDATES,                                    2000 ); if( randomize && BUGGIFY ) MAX_COMMIT_UPDATES = 1;
	init( MAX_PROXY_COMPUTE,                                      2.0 );
	init( MAX_COMPUTE_PER_OPERATION,                              0.1 );
	init( PROXY_COMPUTE_BUCKETS,                                20000 );
	init( PROXY_COMPUTE_GROWTH_RATE,                             0.01 );
	init( TXN_STATE_SEND_AMOUNT,                                    4 );
	init( REPORT_TRANSACTION_COST_ESTIMATION_DELAY,               0.1 );
	init( PROXY_REJECT_BATCH_QUEUED_TOO_LONG,                    true );

	init( RESET_MASTER_BATCHES,                                   200 );
	init( RESET_RESOLVER_BATCHES,                                 200 );
	init( RESET_MASTER_DELAY,                                   300.0 );
	init( RESET_RESOLVER_DELAY,                                 300.0 );

	// Master Server
	// masterCommitter() in the master server will allow lower priority tasks (e.g. DataDistibution)
	//  by delay()ing for this amount of time between accepted batches of TransactionRequests.
	bool fastBalancing = randomize && BUGGIFY;
	init( COMMIT_SLEEP_TIME,								  0.0001 ); if( randomize && BUGGIFY ) COMMIT_SLEEP_TIME = 0;
	init( KEY_BYTES_PER_SAMPLE,                                  2e4 ); if( fastBalancing ) KEY_BYTES_PER_SAMPLE = 1e3;
	init( MIN_BALANCE_TIME,                                      0.2 );
	init( MIN_BALANCE_DIFFERENCE,                                1e6 ); if( fastBalancing ) MIN_BALANCE_DIFFERENCE = 1e4;
	init( SECONDS_BEFORE_NO_FAILURE_DELAY,                  8 * 3600 );
	init( MAX_TXS_SEND_MEMORY,                                   1e7 ); if( randomize && BUGGIFY ) MAX_TXS_SEND_MEMORY = 1e5;
	init( MAX_RECOVERY_VERSIONS,           200 * VERSIONS_PER_SECOND );
	init( MAX_RECOVERY_TIME,                                    20.0 ); if( randomize && BUGGIFY ) MAX_RECOVERY_TIME = 1.0;
	init( PROVISIONAL_START_DELAY,                               1.0 );
	init( PROVISIONAL_MAX_DELAY,                                60.0 );
	init( PROVISIONAL_DELAY_GROWTH,                              1.5 );
	init( SECONDS_BEFORE_RECRUIT_BACKUP_WORKER,                  4.0 ); if( randomize && BUGGIFY ) SECONDS_BEFORE_RECRUIT_BACKUP_WORKER = deterministicRandom()->random01() * 8;
	init( CC_INTERFACE_TIMEOUT,                                 10.0 ); if( randomize && BUGGIFY ) CC_INTERFACE_TIMEOUT = 0.0;

	// Resolver
	init( SAMPLE_OFFSET_PER_KEY,                                 100 );
	init( SAMPLE_EXPIRATION_TIME,                                1.0 );
	init( SAMPLE_POLL_TIME,                                      0.1 );
	init( RESOLVER_STATE_MEMORY_LIMIT,                           1e6 );
	init( LAST_LIMITED_RATIO,                                    2.0 );
	init( INSERT_EMPTY_TRANSACTION,                             true );
	init( LAGGING_TLOG_GROUP_VERSION_LIMIT,                      1e5 ); // 100 ms

	// Backup Worker
	init( BACKUP_TIMEOUT,                                        0.4 );
	init( BACKUP_NOOP_POP_DELAY,                                 5.0 );
	init( BACKUP_FILE_BLOCK_BYTES,                       1024 * 1024 );
	init( BACKUP_LOCK_BYTES,                                     3e9 ); if(randomize && BUGGIFY) BACKUP_LOCK_BYTES = deterministicRandom()->randomInt(1024, 4096) * 1024;
	init( BACKUP_UPLOAD_DELAY,                                  10.0 ); if(randomize && BUGGIFY) BACKUP_UPLOAD_DELAY = deterministicRandom()->random01() * 60;

	//Cluster Controller
	init( CLUSTER_CONTROLLER_LOGGING_DELAY,                      5.0 );
	init( MASTER_FAILURE_REACTION_TIME,                          0.4 ); if( randomize && BUGGIFY ) MASTER_FAILURE_REACTION_TIME = 10.0;
	init( MASTER_FAILURE_SLOPE_DURING_RECOVERY,                  0.1 );
	init( WORKER_COORDINATION_PING_DELAY,                         60 );
	init( SIM_SHUTDOWN_TIMEOUT,                                   10 );
	init( SHUTDOWN_TIMEOUT,                                      600 ); if( randomize && BUGGIFY ) SHUTDOWN_TIMEOUT = 60.0;
	init( MASTER_SPIN_DELAY,                                     1.0 ); if( randomize && BUGGIFY ) MASTER_SPIN_DELAY = 10.0;
	init( CC_CHANGE_DELAY,                                       0.1 );
	init( CC_CLASS_DELAY,                                       0.01 );
	init( WAIT_FOR_GOOD_RECRUITMENT_DELAY,                       1.0 );
	init( WAIT_FOR_GOOD_REMOTE_RECRUITMENT_DELAY,                5.0 );
	init( ATTEMPT_RECRUITMENT_DELAY,                           0.035 );
	init( WAIT_FOR_DISTRIBUTOR_JOIN_DELAY,                       1.0 );
	init( WAIT_FOR_RATEKEEPER_JOIN_DELAY,                        1.0 );
	init( WORKER_FAILURE_TIME,                                   1.0 ); if( randomize && BUGGIFY ) WORKER_FAILURE_TIME = 10.0;
	init( CHECK_OUTSTANDING_INTERVAL,                            0.5 ); if( randomize && BUGGIFY ) CHECK_OUTSTANDING_INTERVAL = 0.001;
	init( VERSION_LAG_METRIC_INTERVAL,                           0.5 ); if( randomize && BUGGIFY ) VERSION_LAG_METRIC_INTERVAL = 10.0;
	init( MAX_VERSION_DIFFERENCE,           20 * VERSIONS_PER_SECOND );
	init( FORCE_RECOVERY_CHECK_DELAY,                            5.0 );
	init( RATEKEEPER_FAILURE_TIME,                               1.0 );
	init( REPLACE_INTERFACE_DELAY,                              60.0 );
	init( REPLACE_INTERFACE_CHECK_DELAY,                         5.0 );
	init( COORDINATOR_REGISTER_INTERVAL,                         5.0 );
	init( CLIENT_REGISTER_INTERVAL,                            600.0 );
	init( CC_ENABLE_WORKER_HEALTH_MONITOR,                     false );
	init( CC_WORKER_HEALTH_CHECKING_INTERVAL,                   60.0 );
	init( CC_DEGRADED_LINK_EXPIRATION_INTERVAL,                300.0 );
	init( CC_MIN_DEGRADATION_INTERVAL,                         120.0 );
	init( CC_DEGRADED_PEER_DEGREE_TO_EXCLUDE,                      3 );
	init( CC_MAX_EXCLUSION_DUE_TO_HEALTH,                          2 );
	init( CC_HEALTH_TRIGGER_RECOVERY,                          false );
	init( CC_TRACKING_HEALTH_RECOVERY_INTERVAL,               3600.0 );
	init( CC_MAX_HEALTH_RECOVERY_COUNT,                            2 );

	init( INCOMPATIBLE_PEERS_LOGGING_INTERVAL,                   600 ); if( randomize && BUGGIFY ) INCOMPATIBLE_PEERS_LOGGING_INTERVAL = 60.0;
	init( EXPECTED_MASTER_FITNESS,            ProcessClass::UnsetFit );
	init( EXPECTED_TLOG_FITNESS,              ProcessClass::UnsetFit );
	init( EXPECTED_LOG_ROUTER_FITNESS,        ProcessClass::UnsetFit );
	init( EXPECTED_COMMIT_PROXY_FITNESS,      ProcessClass::UnsetFit );
	init( EXPECTED_GRV_PROXY_FITNESS,         ProcessClass::UnsetFit );
	init( EXPECTED_RESOLVER_FITNESS,          ProcessClass::UnsetFit );
	init( RECRUITMENT_TIMEOUT,                                   600 ); if( randomize && BUGGIFY ) RECRUITMENT_TIMEOUT = deterministicRandom()->coinflip() ? 60.0 : 1.0;

	init( POLICY_RATING_TESTS,                                   200 ); if( randomize && BUGGIFY ) POLICY_RATING_TESTS = 20;
	init( POLICY_GENERATIONS,                                    100 ); if( randomize && BUGGIFY ) POLICY_GENERATIONS = 10;
	init( DBINFO_SEND_AMOUNT,                                      5 );
	init( DBINFO_BATCH_DELAY,                                    0.1 );

	//Move Keys
	init( SHARD_READY_DELAY,                                    0.25 );
	init( SERVER_READY_QUORUM_INTERVAL,                         std::min(1.0, std::min(MAX_READ_TRANSACTION_LIFE_VERSIONS, MAX_WRITE_TRANSACTION_LIFE_VERSIONS)/(5.0*VERSIONS_PER_SECOND)) );
	init( SERVER_READY_QUORUM_TIMEOUT,                          15.0 ); if( randomize && BUGGIFY ) SERVER_READY_QUORUM_TIMEOUT = 1.0;
	init( REMOVE_RETRY_DELAY,                                    1.0 );
	init( MOVE_KEYS_KRM_LIMIT,                                  2000 ); if( randomize && BUGGIFY ) MOVE_KEYS_KRM_LIMIT = 2;
	init( MOVE_KEYS_KRM_LIMIT_BYTES,                             1e5 ); if( randomize && BUGGIFY ) MOVE_KEYS_KRM_LIMIT_BYTES = 5e4; //This must be sufficiently larger than CLIENT_KNOBS->KEY_SIZE_LIMIT (fdbclient/Knobs.h) to ensure that at least two entries will be returned from an attempt to read a key range map
	init( MAX_SKIP_TAGS,                                           1 ); //The TLogs require tags to be densely packed to be memory efficient, so be careful increasing this knob
	init( MAX_ADDED_SOURCES_MULTIPLIER,                          2.0 );

	//FdbServer
	bool longReboots = randomize && BUGGIFY;
	init( MIN_REBOOT_TIME,                                       4.0 ); if( longReboots ) MIN_REBOOT_TIME = 10.0;
	init( MAX_REBOOT_TIME,                                       5.0 ); if( longReboots ) MAX_REBOOT_TIME = 20.0;
	init( LOG_DIRECTORY,                                          ".");  // Will be set to the command line flag.
	init( SERVER_MEM_LIMIT,                                8LL << 30 );
	init( SYSTEM_MONITOR_FREQUENCY,                              5.0 );

	//Ratekeeper
	bool slowRatekeeper = randomize && BUGGIFY;
	init( SMOOTHING_AMOUNT,                                      1.0 ); if( slowRatekeeper ) SMOOTHING_AMOUNT = 5.0;
	init( SLOW_SMOOTHING_AMOUNT,                                10.0 ); if( slowRatekeeper ) SLOW_SMOOTHING_AMOUNT = 50.0;
	init( METRIC_UPDATE_RATE,                                     .1 ); if( slowRatekeeper ) METRIC_UPDATE_RATE = 0.5;
	init( DETAILED_METRIC_UPDATE_RATE,                           5.0 );
	init (RATEKEEPER_DEFAULT_LIMIT,                              1e6 ); if( randomize && BUGGIFY ) RATEKEEPER_DEFAULT_LIMIT = 0;

	bool smallStorageTarget = randomize && BUGGIFY;
	init( TARGET_BYTES_PER_STORAGE_SERVER,                    1000e6 ); if( smallStorageTarget ) TARGET_BYTES_PER_STORAGE_SERVER = 3000e3;
	init( SPRING_BYTES_STORAGE_SERVER,                         100e6 ); if( smallStorageTarget ) SPRING_BYTES_STORAGE_SERVER = 300e3;
	init( AUTO_TAG_THROTTLE_STORAGE_QUEUE_BYTES,               800e6 ); if( smallStorageTarget ) AUTO_TAG_THROTTLE_STORAGE_QUEUE_BYTES = 2500e3;
	init( TARGET_BYTES_PER_STORAGE_SERVER_BATCH,               750e6 ); if( smallStorageTarget ) TARGET_BYTES_PER_STORAGE_SERVER_BATCH = 1500e3;
	init( SPRING_BYTES_STORAGE_SERVER_BATCH,                   100e6 ); if( smallStorageTarget ) SPRING_BYTES_STORAGE_SERVER_BATCH = 150e3;
	init( STORAGE_HARD_LIMIT_BYTES,                           1500e6 ); if( smallStorageTarget ) STORAGE_HARD_LIMIT_BYTES = 4500e3;
	init( STORAGE_DURABILITY_LAG_HARD_MAX,                    2000e6 ); if( smallStorageTarget ) STORAGE_DURABILITY_LAG_HARD_MAX = 100e6;
	init( STORAGE_DURABILITY_LAG_SOFT_MAX,                     250e6 ); if( smallStorageTarget ) STORAGE_DURABILITY_LAG_SOFT_MAX = 10e6;

	//FIXME: Low priority reads are disabled by assigning very high knob values, reduce knobs for 7.0
	init( LOW_PRIORITY_STORAGE_QUEUE_BYTES,                    775e8 ); if( smallStorageTarget ) LOW_PRIORITY_STORAGE_QUEUE_BYTES = 1750e3;
	init( LOW_PRIORITY_DURABILITY_LAG,                         200e6 ); if( smallStorageTarget ) LOW_PRIORITY_DURABILITY_LAG = 15e6;

	bool smallTlogTarget = randomize && BUGGIFY;
	init( TARGET_BYTES_PER_TLOG,                              2400e6 ); if( smallTlogTarget ) TARGET_BYTES_PER_TLOG = 2000e3;
	init( SPRING_BYTES_TLOG,                                   400e6 ); if( smallTlogTarget ) SPRING_BYTES_TLOG = 200e3;
	init( TARGET_BYTES_PER_TLOG_BATCH,                        1400e6 ); if( smallTlogTarget ) TARGET_BYTES_PER_TLOG_BATCH = 1400e3;
	init( SPRING_BYTES_TLOG_BATCH,                             300e6 ); if( smallTlogTarget ) SPRING_BYTES_TLOG_BATCH = 150e3;
	init( TLOG_SPILL_THRESHOLD,                               1500e6 ); if( smallTlogTarget ) TLOG_SPILL_THRESHOLD = 1500e3; if( randomize && BUGGIFY ) TLOG_SPILL_THRESHOLD = 0;
	init( REFERENCE_SPILL_UPDATE_STORAGE_BYTE_LIMIT,            20e6 ); if( (randomize && BUGGIFY) || smallTlogTarget ) REFERENCE_SPILL_UPDATE_STORAGE_BYTE_LIMIT = 1e6;
	init( TLOG_HARD_LIMIT_BYTES,                              3000e6 ); if( smallTlogTarget ) TLOG_HARD_LIMIT_BYTES = 30e6;
	init( TLOG_RECOVER_MEMORY_LIMIT, TARGET_BYTES_PER_TLOG + SPRING_BYTES_TLOG );

	init( MAX_TRANSACTIONS_PER_BYTE,                            1000 );

	init( MIN_AVAILABLE_SPACE,                                   1e8 );
	init( MIN_AVAILABLE_SPACE_RATIO,                            0.05 );
	init( TARGET_AVAILABLE_SPACE_RATIO,                         0.30 );
	init( AVAILABLE_SPACE_UPDATE_DELAY,                          5.0 );

	init( MAX_TL_SS_VERSION_DIFFERENCE,                         1e99 ); // if( randomize && BUGGIFY ) MAX_TL_SS_VERSION_DIFFERENCE = std::max(1.0, 0.25 * VERSIONS_PER_SECOND); // spring starts at half this value //FIXME: this knob causes ratekeeper to clamp on idle cluster in simulation that have a large number of logs
	init( MAX_TL_SS_VERSION_DIFFERENCE_BATCH,                   1e99 );
	init( MAX_MACHINES_FALLING_BEHIND,                             1 );

	init( MAX_TPS_HISTORY_SAMPLES,                               600 );
	init( NEEDED_TPS_HISTORY_SAMPLES,                            200 );
	init( TARGET_DURABILITY_LAG_VERSIONS,                      350e6 ); // Should be larger than STORAGE_DURABILITY_LAG_SOFT_MAX
	init( AUTO_TAG_THROTTLE_DURABILITY_LAG_VERSIONS,           250e6 );
	init( TARGET_DURABILITY_LAG_VERSIONS_BATCH,                150e6 ); // Should be larger than STORAGE_DURABILITY_LAG_SOFT_MAX
	init( DURABILITY_LAG_UNLIMITED_THRESHOLD,                   50e6 );
	init( INITIAL_DURABILITY_LAG_MULTIPLIER,                    1.02 );
	init( DURABILITY_LAG_REDUCTION_RATE,                      0.9999 );
	init( DURABILITY_LAG_INCREASE_RATE,                        1.001 );
	init( STORAGE_SERVER_LIST_FETCH_TIMEOUT,                    20.0 );

	init( MAX_AUTO_THROTTLED_TRANSACTION_TAGS,                     5 ); if(randomize && BUGGIFY) MAX_AUTO_THROTTLED_TRANSACTION_TAGS = 1;
	init( MAX_MANUAL_THROTTLED_TRANSACTION_TAGS,                  40 ); if(randomize && BUGGIFY) MAX_MANUAL_THROTTLED_TRANSACTION_TAGS = 1;
	init( MIN_TAG_COST,                                          200 ); if(randomize && BUGGIFY) MIN_TAG_COST = 0.0;
	init( AUTO_THROTTLE_TARGET_TAG_BUSYNESS,                     0.1 ); if(randomize && BUGGIFY) AUTO_THROTTLE_TARGET_TAG_BUSYNESS = 0.0;
	init( AUTO_TAG_THROTTLE_RAMP_UP_TIME,                      120.0 ); if(randomize && BUGGIFY) AUTO_TAG_THROTTLE_RAMP_UP_TIME = 5.0;
	init( AUTO_TAG_THROTTLE_DURATION,                          240.0 ); if(randomize && BUGGIFY) AUTO_TAG_THROTTLE_DURATION = 20.0;
	init( TAG_THROTTLE_PUSH_INTERVAL,                            1.0 ); if(randomize && BUGGIFY) TAG_THROTTLE_PUSH_INTERVAL = 0.0;
	init( AUTO_TAG_THROTTLE_START_AGGREGATION_TIME,              5.0 ); if(randomize && BUGGIFY) AUTO_TAG_THROTTLE_START_AGGREGATION_TIME = 0.5;
	init( AUTO_TAG_THROTTLE_UPDATE_FREQUENCY,                   10.0 ); if(randomize && BUGGIFY) AUTO_TAG_THROTTLE_UPDATE_FREQUENCY = 0.5;
	init( TAG_THROTTLE_EXPIRED_CLEANUP_INTERVAL,                30.0 ); if(randomize && BUGGIFY) TAG_THROTTLE_EXPIRED_CLEANUP_INTERVAL = 1.0;
	init( AUTO_TAG_THROTTLING_ENABLED,                          true ); if(randomize && BUGGIFY) AUTO_TAG_THROTTLING_ENABLED = false;

	//Storage Metrics
	init( STORAGE_METRICS_AVERAGE_INTERVAL,                    120.0 );
	init( STORAGE_METRICS_AVERAGE_INTERVAL_PER_KSECONDS,        1000.0 / STORAGE_METRICS_AVERAGE_INTERVAL );  // milliHz!
	init( SPLIT_JITTER_AMOUNT,                                  0.05 ); if( randomize && BUGGIFY ) SPLIT_JITTER_AMOUNT = 0.2;
	init( IOPS_UNITS_PER_SAMPLE,                                10000 * 1000 / STORAGE_METRICS_AVERAGE_INTERVAL_PER_KSECONDS / 100 );
	init( BANDWIDTH_UNITS_PER_SAMPLE,                           SHARD_MIN_BYTES_PER_KSEC / STORAGE_METRICS_AVERAGE_INTERVAL_PER_KSECONDS / 25 );
	init( BYTES_READ_UNITS_PER_SAMPLE,                          100000 ); // 100K bytes
	init( READ_HOT_SUB_RANGE_CHUNK_SIZE,                        10000000); // 10MB
	init( EMPTY_READ_PENALTY,                                   20 ); // 20 bytes
	init( READ_SAMPLING_ENABLED,                                false ); if ( randomize && BUGGIFY ) READ_SAMPLING_ENABLED = true;// enable/disable read sampling

	//Storage Server
	init( STORAGE_LOGGING_DELAY,                                 5.0 );
	init( STORAGE_SERVER_POLL_METRICS_DELAY,                     1.0 );
	init( FUTURE_VERSION_DELAY,                                  1.0 );
	init( STORAGE_LIMIT_BYTES,                                500000 );
	init( BUGGIFY_LIMIT_BYTES,                                  1000 );
	init( FETCH_USING_STREAMING,                                true ); if( randomize && BUGGIFY ) FETCH_USING_STREAMING = false; //Determines if fetch keys uses streaming reads
	init( FETCH_BLOCK_BYTES,                                     2e6 );
	init( FETCH_KEYS_PARALLELISM_BYTES,                          4e6 ); if( randomize && BUGGIFY ) FETCH_KEYS_PARALLELISM_BYTES = 3e6;
	init( FETCH_KEYS_PARALLELISM,                                  2 );
	init( FETCH_KEYS_LOWER_PRIORITY,                               0 );
	init( BUGGIFY_BLOCK_BYTES,                                 10000 );
	init( STORAGE_COMMIT_BYTES,                             10000000 ); if( randomize && BUGGIFY ) STORAGE_COMMIT_BYTES = 2000000;
	init( STORAGE_FETCH_BYTES,                               2500000 ); if( randomize && BUGGIFY ) STORAGE_FETCH_BYTES =  500000;
	init( STORAGE_DURABILITY_LAG_REJECT_THRESHOLD,              0.25 );
	init( STORAGE_DURABILITY_LAG_MIN_RATE,                       0.1 );
	init( STORAGE_COMMIT_INTERVAL,                               0.5 ); if( randomize && BUGGIFY ) STORAGE_COMMIT_INTERVAL = 2.0;
	init( UPDATE_SHARD_VERSION_INTERVAL,                        0.25 ); if( randomize && BUGGIFY ) UPDATE_SHARD_VERSION_INTERVAL = 1.0;
	init( BYTE_SAMPLING_FACTOR,                                  250 ); //cannot buggify because of differences in restarting tests
	init( BYTE_SAMPLING_OVERHEAD,                                100 );
	init( MAX_STORAGE_SERVER_WATCH_BYTES,                      100e6 ); if( randomize && BUGGIFY ) MAX_STORAGE_SERVER_WATCH_BYTES = 10e3;
	init( MAX_BYTE_SAMPLE_CLEAR_MAP_SIZE,                        1e9 ); if( randomize && BUGGIFY ) MAX_BYTE_SAMPLE_CLEAR_MAP_SIZE = 1e3;
	init( LONG_BYTE_SAMPLE_RECOVERY_DELAY,                      60.0 );
	init( BYTE_SAMPLE_LOAD_PARALLELISM,                            8 ); if( randomize && BUGGIFY ) BYTE_SAMPLE_LOAD_PARALLELISM = 1;
	init( BYTE_SAMPLE_LOAD_DELAY,                                0.0 ); if( randomize && BUGGIFY ) BYTE_SAMPLE_LOAD_DELAY = 0.1;
	init( BYTE_SAMPLE_START_DELAY,                               1.0 ); if( randomize && BUGGIFY ) BYTE_SAMPLE_START_DELAY = 0.0;
	init( UPDATE_STORAGE_PROCESS_STATS_INTERVAL,                 5.0 );
	init( BEHIND_CHECK_DELAY,                                    2.0 );
	init( BEHIND_CHECK_COUNT,                                      2 );
	init( BEHIND_CHECK_VERSIONS,             5 * VERSIONS_PER_SECOND );
	init( WAIT_METRICS_WRONG_SHARD_CHANCE,   isSimulated ? 1.0 : 0.1 );
	init( MIN_TAG_READ_PAGES_RATE,                             1.0e4 ); if( randomize && BUGGIFY ) MIN_TAG_READ_PAGES_RATE = 0;
	init( MIN_TAG_WRITE_PAGES_RATE,                             3200 ); if( randomize && BUGGIFY ) MIN_TAG_WRITE_PAGES_RATE = 0;
	init( TAG_MEASUREMENT_INTERVAL,                        30.0 ); if( randomize && BUGGIFY ) TAG_MEASUREMENT_INTERVAL = 1.0;
	init( READ_COST_BYTE_FACTOR,                          16384 ); if( randomize && BUGGIFY ) READ_COST_BYTE_FACTOR = 4096;
	init( PREFIX_COMPRESS_KVS_MEM_SNAPSHOTS,                    true ); if( randomize && BUGGIFY ) PREFIX_COMPRESS_KVS_MEM_SNAPSHOTS = false;
	init( REPORT_DD_METRICS,                                    true );
	init( DD_METRICS_REPORT_INTERVAL,                           30.0 );
	init( FETCH_KEYS_TOO_LONG_TIME_CRITERIA,                   300.0 );
	init( MAX_STORAGE_COMMIT_TIME,                             120.0 ); //The max fsync stall time on the storage server and tlog before marking a disk as failed
	init( RANGESTREAM_LIMIT_BYTES,                               2e6 ); if( randomize && BUGGIFY ) RANGESTREAM_LIMIT_BYTES = 1;

	//Wait Failure
	init( MAX_OUTSTANDING_WAIT_FAILURE_REQUESTS,                 250 ); if( randomize && BUGGIFY ) MAX_OUTSTANDING_WAIT_FAILURE_REQUESTS = 2;
	init( WAIT_FAILURE_DELAY_LIMIT,                              1.0 ); if( randomize && BUGGIFY ) WAIT_FAILURE_DELAY_LIMIT = 5.0;

	//Worker
	init( WORKER_LOGGING_INTERVAL,                               5.0 );
	init( HEAP_PROFILER_INTERVAL,                               30.0 );
	init( UNKNOWN_CC_TIMEOUT,                                  600.0 );
	init( DEGRADED_RESET_INTERVAL,                          24*60*60 ); if ( randomize && BUGGIFY ) DEGRADED_RESET_INTERVAL = 10;
	init( DEGRADED_WARNING_LIMIT,                                  1 );
	init( DEGRADED_WARNING_RESET_DELAY,                   7*24*60*60 );
	init( TRACE_LOG_FLUSH_FAILURE_CHECK_INTERVAL_SECONDS,         10 );
	init( TRACE_LOG_PING_TIMEOUT_SECONDS,                        5.0 );
	init( MIN_DELAY_CC_WORST_FIT_CANDIDACY_SECONDS,             10.0 );
	init( MAX_DELAY_CC_WORST_FIT_CANDIDACY_SECONDS,             30.0 );
	init( DBINFO_FAILED_DELAY,                                   1.0 );
	init( ENABLE_WORKER_HEALTH_MONITOR,                        false );
	init( WORKER_HEALTH_MONITOR_INTERVAL,                       60.0 );
	init( PEER_LATENCY_DEGRADATION_PERCENTILE,                  0.90 );
	init( PEER_LATENCY_DEGRADATION_THRESHOLD,                   0.05 );
	init( PEER_TIMEOUT_PERCENTAGE_DEGRADATION_THRESHOLD,         0.1 );

	// Test harness
	init( WORKER_POLL_DELAY,                                     1.0 );

	// Coordination
	init( COORDINATED_STATE_ONCONFLICT_POLL_INTERVAL,            1.0 ); if( randomize && BUGGIFY ) COORDINATED_STATE_ONCONFLICT_POLL_INTERVAL = 10.0;
	init( ENABLE_CROSS_CLUSTER_SUPPORT,                         true ); if( randomize && BUGGIFY ) ENABLE_CROSS_CLUSTER_SUPPORT = false;

	// Buggification
	init( BUGGIFIED_EVENTUAL_CONSISTENCY,                        1.0 );
	init( BUGGIFY_ALL_COORDINATION,                            false ); if( randomize && BUGGIFY ) BUGGIFY_ALL_COORDINATION = true;

	// Status
	init( STATUS_MIN_TIME_BETWEEN_REQUESTS,                      0.0 );
	init( MAX_STATUS_REQUESTS_PER_SECOND,                      256.0 );
	init( CONFIGURATION_ROWS_TO_FETCH,                         20000 );
	init( DISABLE_DUPLICATE_LOG_WARNING,                       false );
	init( HISTOGRAM_REPORT_INTERVAL,                           300.0 );

	// IPager
	init( PAGER_RESERVED_PAGES,                                    1 );

	// IndirectShadowPager
	init( FREE_PAGE_VACUUM_THRESHOLD,                              1 );
	init( VACUUM_QUEUE_SIZE,                                  100000 );
	init( VACUUM_BYTES_PER_SECOND,                               1e6 );

	// Timekeeper
	init( TIME_KEEPER_DELAY,                                      10 );
	init( TIME_KEEPER_MAX_ENTRIES,                3600 * 24 * 30 * 6 ); if( randomize && BUGGIFY ) { TIME_KEEPER_MAX_ENTRIES = 2; }

	// Fast Restore
	init( FASTRESTORE_FAILURE_TIMEOUT,                          3600 );
	init( FASTRESTORE_HEARTBEAT_INTERVAL,                         60 );
	init( FASTRESTORE_SAMPLING_PERCENT,                          100 ); if( randomize && BUGGIFY ) { FASTRESTORE_SAMPLING_PERCENT = deterministicRandom()->random01() * 100; }
	init( FASTRESTORE_NUM_LOADERS,                                 3 ); if( randomize && BUGGIFY ) { FASTRESTORE_NUM_LOADERS = deterministicRandom()->random01() * 10 + 1; }
	init( FASTRESTORE_NUM_APPLIERS,                                3 ); if( randomize && BUGGIFY ) { FASTRESTORE_NUM_APPLIERS = deterministicRandom()->random01() * 10 + 1; }
	init( FASTRESTORE_TXN_BATCH_MAX_BYTES,           1024.0 * 1024.0 ); if( randomize && BUGGIFY ) { FASTRESTORE_TXN_BATCH_MAX_BYTES = deterministicRandom()->random01() * 1024.0 * 1024.0 + 1.0; }
	init( FASTRESTORE_VERSIONBATCH_MAX_BYTES, 10.0 * 1024.0 * 1024.0 ); if( randomize && BUGGIFY ) { FASTRESTORE_VERSIONBATCH_MAX_BYTES = deterministicRandom()->random01() < 0.2 ? 10 * 1024 : deterministicRandom()->random01() < 0.4 ? 100 * 1024 * 1024 : deterministicRandom()->random01() * 1000.0 * 1024.0 * 1024.0; } // too small value may increase chance of TooManyFile error
	init( FASTRESTORE_VB_PARALLELISM,                              5 ); if( randomize && BUGGIFY ) { FASTRESTORE_VB_PARALLELISM = deterministicRandom()->random01() < 0.2 ? 2 : deterministicRandom()->random01() * 10 + 1; }
	init( FASTRESTORE_VB_MONITOR_DELAY,                           30 ); if( randomize && BUGGIFY ) { FASTRESTORE_VB_MONITOR_DELAY = deterministicRandom()->random01() * 20 + 1; }
	init( FASTRESTORE_VB_LAUNCH_DELAY,                           1.0 ); if( randomize && BUGGIFY ) { FASTRESTORE_VB_LAUNCH_DELAY = deterministicRandom()->random01() < 0.2 ? 0.1 : deterministicRandom()->random01() * 10.0 + 1; }
	init( FASTRESTORE_ROLE_LOGGING_DELAY,                          5 ); if( randomize && BUGGIFY ) { FASTRESTORE_ROLE_LOGGING_DELAY = deterministicRandom()->random01() * 60 + 1; }
	init( FASTRESTORE_UPDATE_PROCESS_STATS_INTERVAL,               5 ); if( randomize && BUGGIFY ) { FASTRESTORE_UPDATE_PROCESS_STATS_INTERVAL = deterministicRandom()->random01() * 60 + 1; }
	init( FASTRESTORE_ATOMICOP_WEIGHT,                             1 ); if( randomize && BUGGIFY ) { FASTRESTORE_ATOMICOP_WEIGHT = deterministicRandom()->random01() * 200 + 1; }
	init( FASTRESTORE_APPLYING_PARALLELISM,               	   10000 ); if( randomize && BUGGIFY ) { FASTRESTORE_APPLYING_PARALLELISM = deterministicRandom()->random01() * 10 + 1; }
	init( FASTRESTORE_MONITOR_LEADER_DELAY,                        5 ); if( randomize && BUGGIFY ) { FASTRESTORE_MONITOR_LEADER_DELAY = deterministicRandom()->random01() * 100; }
	init( FASTRESTORE_STRAGGLER_THRESHOLD_SECONDS,                60 ); if( randomize && BUGGIFY ) { FASTRESTORE_STRAGGLER_THRESHOLD_SECONDS = deterministicRandom()->random01() * 240 + 10; }
	init( FASTRESTORE_TRACK_REQUEST_LATENCY,              	   false ); if( randomize && BUGGIFY ) { FASTRESTORE_TRACK_REQUEST_LATENCY = false; }
	init( FASTRESTORE_TRACK_LOADER_SEND_REQUESTS,              false ); if( randomize && BUGGIFY ) { FASTRESTORE_TRACK_LOADER_SEND_REQUESTS = true; }
	init( FASTRESTORE_MEMORY_THRESHOLD_MB_SOFT,                 6144 ); if( randomize && BUGGIFY ) { FASTRESTORE_MEMORY_THRESHOLD_MB_SOFT = 1; }
	init( FASTRESTORE_WAIT_FOR_MEMORY_LATENCY,                    10 ); if( randomize && BUGGIFY ) { FASTRESTORE_WAIT_FOR_MEMORY_LATENCY = 60; }
	init( FASTRESTORE_HEARTBEAT_DELAY,                            10 ); if( randomize && BUGGIFY ) { FASTRESTORE_HEARTBEAT_DELAY = deterministicRandom()->random01() * 120 + 2; }
	init( FASTRESTORE_HEARTBEAT_MAX_DELAY,                        10 ); if( randomize && BUGGIFY ) { FASTRESTORE_HEARTBEAT_MAX_DELAY = FASTRESTORE_HEARTBEAT_DELAY * 10; }
	init( FASTRESTORE_APPLIER_FETCH_KEYS_SIZE,                   100 ); if( randomize && BUGGIFY ) { FASTRESTORE_APPLIER_FETCH_KEYS_SIZE = deterministicRandom()->random01() * 10240 + 1; }
	init( FASTRESTORE_LOADER_SEND_MUTATION_MSG_BYTES, 1.0 * 1024.0 * 1024.0 ); if( randomize && BUGGIFY ) { FASTRESTORE_LOADER_SEND_MUTATION_MSG_BYTES = deterministicRandom()->random01() < 0.2 ? 1024 : deterministicRandom()->random01() * 5.0 * 1024.0 * 1024.0 + 1; }
	init( FASTRESTORE_GET_RANGE_VERSIONS_EXPENSIVE,            false ); if( randomize && BUGGIFY ) { FASTRESTORE_GET_RANGE_VERSIONS_EXPENSIVE = deterministicRandom()->random01() < 0.5 ? true : false; }
	init( FASTRESTORE_REQBATCH_PARALLEL,                          50 ); if( randomize && BUGGIFY ) { FASTRESTORE_REQBATCH_PARALLEL = deterministicRandom()->random01() * 100 + 1; }
	init( FASTRESTORE_REQBATCH_LOG,                            false ); if( randomize && BUGGIFY ) { FASTRESTORE_REQBATCH_LOG = deterministicRandom()->random01() < 0.2 ? true : false; }
	init( FASTRESTORE_TXN_CLEAR_MAX,                             100 ); if( randomize && BUGGIFY ) { FASTRESTORE_TXN_CLEAR_MAX = deterministicRandom()->random01() * 100 + 1; }
	init( FASTRESTORE_TXN_RETRY_MAX,                              10 ); if( randomize && BUGGIFY ) { FASTRESTORE_TXN_RETRY_MAX = deterministicRandom()->random01() * 100 + 1; }
	init( FASTRESTORE_TXN_EXTRA_DELAY,                           0.0 ); if( randomize && BUGGIFY ) { FASTRESTORE_TXN_EXTRA_DELAY = deterministicRandom()->random01() * 1 + 0.001;}
	init( FASTRESTORE_NOT_WRITE_DB,                            false ); // Perf test only: set it to true will cause simulation failure
	init( FASTRESTORE_USE_RANGE_FILE,                           true ); // Perf test only: set it to false will cause simulation failure
	init( FASTRESTORE_USE_LOG_FILE,                             true ); // Perf test only: set it to false will cause simulation failure
	init( FASTRESTORE_SAMPLE_MSG_BYTES,                      1048576 ); if( randomize && BUGGIFY ) { FASTRESTORE_SAMPLE_MSG_BYTES = deterministicRandom()->random01() * 2048;}
	init( FASTRESTORE_SCHED_UPDATE_DELAY,                        0.1 ); if( randomize && BUGGIFY ) { FASTRESTORE_SCHED_UPDATE_DELAY = deterministicRandom()->random01() * 2;}
	init( FASTRESTORE_SCHED_TARGET_CPU_PERCENT,                   70 ); if( randomize && BUGGIFY ) { FASTRESTORE_SCHED_TARGET_CPU_PERCENT = deterministicRandom()->random01() * 100 + 50;} // simulate cpu usage can be larger than 100
	init( FASTRESTORE_SCHED_MAX_CPU_PERCENT,                      90 ); if( randomize && BUGGIFY ) { FASTRESTORE_SCHED_MAX_CPU_PERCENT = FASTRESTORE_SCHED_TARGET_CPU_PERCENT + deterministicRandom()->random01() * 100;}
	init( FASTRESTORE_SCHED_INFLIGHT_LOAD_REQS,                   50 ); if( randomize && BUGGIFY ) { FASTRESTORE_SCHED_INFLIGHT_LOAD_REQS = deterministicRandom()->random01() < 0.2 ? 1 : deterministicRandom()->random01() * 30 + 1;}
	init( FASTRESTORE_SCHED_INFLIGHT_SEND_REQS,                    3 ); if( randomize && BUGGIFY ) { FASTRESTORE_SCHED_INFLIGHT_SEND_REQS = deterministicRandom()->random01() < 0.2 ? 1 : deterministicRandom()->random01() * 10 + 1;}
	init( FASTRESTORE_SCHED_LOAD_REQ_BATCHSIZE,                    5 ); if( randomize && BUGGIFY ) { FASTRESTORE_SCHED_LOAD_REQ_BATCHSIZE = deterministicRandom()->random01() < 0.2 ? 1 : deterministicRandom()->random01() * 10 + 1;}
	init( FASTRESTORE_SCHED_INFLIGHT_SENDPARAM_THRESHOLD,         10 ); if( randomize && BUGGIFY ) { FASTRESTORE_SCHED_INFLIGHT_SENDPARAM_THRESHOLD = deterministicRandom()->random01() < 0.2 ? 1 : deterministicRandom()->random01() * 15 + 1;}
	init( FASTRESTORE_SCHED_SEND_FUTURE_VB_REQS_BATCH,             2 ); if( randomize && BUGGIFY ) { FASTRESTORE_SCHED_SEND_FUTURE_VB_REQS_BATCH = deterministicRandom()->random01() < 0.2 ? 1 : deterministicRandom()->random01() * 15 + 1;}
	init( FASTRESTORE_NUM_TRACE_EVENTS,                          100 ); if( randomize && BUGGIFY ) { FASTRESTORE_NUM_TRACE_EVENTS = deterministicRandom()->random01() < 0.2 ? 1 : deterministicRandom()->random01() * 500 + 1;}
	init( FASTRESTORE_EXPENSIVE_VALIDATION,                    false ); if( randomize && BUGGIFY ) { FASTRESTORE_EXPENSIVE_VALIDATION = deterministicRandom()->random01() < 0.5 ? true : false;}
	init( FASTRESTORE_WRITE_BW_MB,                                70 ); if( randomize && BUGGIFY ) { FASTRESTORE_WRITE_BW_MB = deterministicRandom()->random01() < 0.5 ? 2 : 100;}
	init( FASTRESTORE_RATE_UPDATE_SECONDS,                       1.0 ); if( randomize && BUGGIFY ) { FASTRESTORE_RATE_UPDATE_SECONDS = deterministicRandom()->random01() < 0.5 ? 0.1 : 2;}

	init( REDWOOD_DEFAULT_PAGE_SIZE,                            4096 );
	init( REDWOOD_DEFAULT_EXTENT_SIZE,              32 * 1024 * 1024 );
	init( REDWOOD_DEFAULT_EXTENT_READ_SIZE,              1024 * 1024 );
	init( REDWOOD_EXTENT_CONCURRENT_READS,                         4 );
	init( REDWOOD_KVSTORE_CONCURRENT_READS,                       64 );
	init( REDWOOD_KVSTORE_RANGE_PREFETCH,                       true );
	init( REDWOOD_PAGE_REBUILD_MAX_SLACK,                       0.33 );
	init( REDWOOD_LAZY_CLEAR_BATCH_SIZE_PAGES,                    10 );
	init( REDWOOD_LAZY_CLEAR_MIN_PAGES,                            0 );
	init( REDWOOD_LAZY_CLEAR_MAX_PAGES,                          1e6 );
	init( REDWOOD_REMAP_CLEANUP_WINDOW,                           50 );
	init( REDWOOD_REMAP_CLEANUP_LAG,                             0.1 );
	init( REDWOOD_LOGGING_INTERVAL,                              5.0 );

	// Server request latency measurement
	init( LATENCY_SAMPLE_SIZE,                                100000 );
	init( LATENCY_METRICS_LOGGING_INTERVAL,                     60.0 );

	// clang-format on

	if (clientKnobs) {
		clientKnobs->IS_ACCEPTABLE_DELAY =
		    clientKnobs->IS_ACCEPTABLE_DELAY *
		    std::min(MAX_READ_TRANSACTION_LIFE_VERSIONS, MAX_WRITE_TRANSACTION_LIFE_VERSIONS) /
		    (5.0 * VERSIONS_PER_SECOND);
		clientKnobs->INIT_MID_SHARD_BYTES = MIN_SHARD_BYTES;
	}
}<|MERGE_RESOLUTION|>--- conflicted
+++ resolved
@@ -101,15 +101,12 @@
 	init( PUSH_STATS_SLOW_AMOUNT,                                  2 );
 	init( PUSH_STATS_SLOW_RATIO,                                 0.5 );
 	init( TLOG_POP_BATCH_SIZE,                                  1000 ); if ( randomize && BUGGIFY ) TLOG_POP_BATCH_SIZE = 10;
-<<<<<<< HEAD
 	init( TLOG_SERVER_TEAM_PARTITIONED,                        false );
 	init( TLOG_NEW_INTERFACE,                                  false );
 	init( BROADCAST_TLOG_GROUPS,                                true );
 	init( PTXN_DISABLE_DD,                                     false );
-=======
 	init( TLOG_POPPED_VER_LAG_THRESHOLD_FOR_TLOGPOP_TRACE,     250e6 );
 	init( ENABLE_DETAILED_TLOG_POP_TRACE,                       true );
->>>>>>> ba5c2b64
 
 	// disk snapshot max timeout, to be put in TLog, storage and coordinator nodes
 	init( MAX_FORKED_PROCESS_OUTPUT,                            1024 );
