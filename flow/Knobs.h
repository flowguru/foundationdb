--- conflicted
+++ resolved
@@ -141,15 +141,11 @@
 	int EIO_MAX_PARALLELISM;
 	int EIO_USE_ODIRECT;
 
-<<<<<<< HEAD
 	// AsyncFileEncrypted
 	int ENCRYPTION_BLOCK_SIZE;
 	int MAX_DECRYPTED_BLOCKS;
 
-	//AsyncFileKAIO
-=======
 	// AsyncFileKAIO
->>>>>>> 55466746
 	int MAX_OUTSTANDING;
 	int MIN_SUBMIT;
 
