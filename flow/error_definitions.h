/*
 * error_definitions.h
 *
 * This source file is part of the FoundationDB open source project
 *
 * Copyright 2013-2018 Apple Inc. and the FoundationDB project authors
 *
 * Licensed under the Apache License, Version 2.0 (the "License");
 * you may not use this file except in compliance with the License.
 * You may obtain a copy of the License at
 *
 *     http://www.apache.org/licenses/LICENSE-2.0
 *
 * Unless required by applicable law or agreed to in writing, software
 * distributed under the License is distributed on an "AS IS" BASIS,
 * WITHOUT WARRANTIES OR CONDITIONS OF ANY KIND, either express or implied.
 * See the License for the specific language governing permissions and
 * limitations under the License.
 */

#ifdef ERROR

// SOMEDAY: Split this into flow, fdbclient, fdbserver error headers?

// Error codes defined here are primarily for programmatic use, not debugging: a separate
// error should be defined if and only if there is a sensible situation in which code could
// catch and react specifically to that error.  So for example there is only one
// internal_error code even though there are a huge number of internal errors; extra
// information is logged in the trace file.

// 1xxx Normal failure (plausibly these should not even be "errors", but they are failures of
//   the way operations are currently defined)
// clang-format off
ERROR( success, 0, "Success" )
ERROR( end_of_stream, 1, "End of stream" )
ERROR( operation_failed, 1000, "Operation failed")
ERROR( wrong_shard_server, 1001, "Shard is not available from this server")
ERROR( operation_obsolete, 1002, "Operation result no longer necessary")
ERROR( cold_cache_server, 1003, "Cache server is not warm for this range")
ERROR( timed_out, 1004, "Operation timed out" )
ERROR( coordinated_state_conflict, 1005, "Conflict occurred while changing coordination information" )
ERROR( all_alternatives_failed, 1006, "All alternatives failed" )
ERROR( transaction_too_old, 1007, "Transaction is too old to perform reads or be committed" )
ERROR( no_more_servers, 1008, "Not enough physical servers available" )
ERROR( future_version, 1009, "Request for future version" )
ERROR( movekeys_conflict, 1010, "Conflicting attempts to change data distribution" )
ERROR( tlog_stopped, 1011, "TLog stopped" )
ERROR( server_request_queue_full, 1012, "Server request queue is full" )
ERROR( tlog_group_not_found, 1013, "TLog group not found" )
ERROR( not_committed, 1020, "Transaction not committed due to conflict with another transaction" )
ERROR( commit_unknown_result, 1021, "Transaction may or may not have committed" )
ERROR( transaction_cancelled, 1025, "Operation aborted because the transaction was cancelled" )
ERROR( connection_failed, 1026, "Network connection failed" )
ERROR( coordinators_changed, 1027, "Coordination servers have changed" )
ERROR( new_coordinators_timed_out, 1028, "New coordination servers did not respond in a timely way" )
ERROR( watch_cancelled, 1029, "Watch cancelled because storage server watch limit exceeded" )
ERROR( request_maybe_delivered, 1030, "Request may or may not have been delivered" )
ERROR( transaction_timed_out, 1031, "Operation aborted because the transaction timed out" )
ERROR( too_many_watches, 1032, "Too many watches currently set" )
ERROR( locality_information_unavailable, 1033, "Locality information not available" )
ERROR( watches_disabled, 1034, "Watches cannot be set if read your writes is disabled" )
ERROR( default_error_or, 1035, "Default error for an ErrorOr object" )
ERROR( accessed_unreadable, 1036, "Read or wrote an unreadable key" )
ERROR( process_behind, 1037, "Storage process does not have recent mutations" )
ERROR( database_locked, 1038, "Database is locked" )
ERROR( cluster_version_changed, 1039, "The protocol version of the cluster has changed" )
ERROR( external_client_already_loaded, 1040, "External client has already been loaded" )
ERROR( lookup_failed, 1041, "DNS lookup failed" )
ERROR( proxy_memory_limit_exceeded, 1042, "CommitProxy commit memory limit exceeded" )
ERROR( shutdown_in_progress, 1043, "Operation no longer supported due to shutdown" )
ERROR( serialization_failed, 1044, "Failed to deserialize an object" )
ERROR( connection_unreferenced, 1048, "No peer references for connection" )
ERROR( connection_idle, 1049, "Connection closed after idle timeout" )
ERROR( disk_adapter_reset, 1050, "The disk queue adpater reset" )
ERROR( batch_transaction_throttled, 1051, "Batch GRV request rate limit exceeded")
ERROR( dd_cancelled, 1052, "Data distribution components cancelled")
ERROR( dd_not_found, 1053, "Data distributor not found")
ERROR( wrong_connection_file, 1054, "Connection file mismatch")
<<<<<<< HEAD
ERROR( teamid_not_found, 1055, "Team ID not found")
=======
ERROR( version_already_compacted, 1055, "The requested changes have been compacted away")
ERROR( local_config_changed, 1056, "Local configuration file has changed. Restart and apply these changes" )
>>>>>>> c6a9c0a9

ERROR( broken_promise, 1100, "Broken promise" )
ERROR( operation_cancelled, 1101, "Asynchronous operation cancelled" )
ERROR( future_released, 1102, "Future has been released" )
ERROR( connection_leaked, 1103, "Connection object leaked" )

ERROR( recruitment_failed, 1200, "Recruitment of a server failed" )   // Be careful, catching this will delete the data of a storage server or tlog permanently
ERROR( move_to_removed_server, 1201, "Attempt to move keys to a storage server that was removed" )
ERROR( worker_removed, 1202, "Normal worker shut down" )   // Be careful, catching this will delete the data of a storage server or tlog permanently
ERROR( master_recovery_failed, 1203, "Master recovery failed")
ERROR( master_max_versions_in_flight, 1204, "Master hit maximum number of versions in flight" )
ERROR( master_tlog_failed, 1205, "Master terminating because a TLog failed" )   // similar to tlog_stopped, but the tlog has actually died
ERROR( worker_recovery_failed, 1206, "Recovery of a worker process failed" )
ERROR( please_reboot, 1207, "Reboot of server process requested" )
ERROR( please_reboot_delete, 1208, "Reboot of server process requested, with deletion of state" )
ERROR( commit_proxy_failed, 1209, "Master terminating because a Commit CommitProxy failed" )
ERROR( master_resolver_failed, 1210, "Master terminating because a Resolver failed" )
ERROR( server_overloaded, 1211, "Server is under too much load and cannot respond" )
ERROR( master_backup_worker_failed, 1212, "Master terminating because a backup worker failed")
ERROR( tag_throttled, 1213, "Transaction tag is being throttled" )
ERROR( grv_proxy_failed, 1214, "Master terminating because a GRV CommitProxy failed" )
ERROR( dd_tracker_cancelled, 1215, "The data distribution tracker has been cancelled" )

// 15xx Platform errors
ERROR( platform_error, 1500, "Platform error" )
ERROR( large_alloc_failed, 1501, "Large block allocation failed" )
ERROR( performance_counter_error, 1502, "QueryPerformanceCounter error" )

ERROR( io_error, 1510, "Disk i/o operation failed" )
ERROR( file_not_found, 1511, "File not found" )
ERROR( bind_failed, 1512, "Unable to bind to network" )
ERROR( file_not_readable, 1513, "File could not be read" )
ERROR( file_not_writable, 1514, "File could not be written" )
ERROR( no_cluster_file_found, 1515, "No cluster file found in current directory or default location" )
ERROR( file_too_large, 1516, "File too large to be read" )
ERROR( non_sequential_op, 1517, "Non sequential file operation not allowed" )
ERROR( http_bad_response, 1518, "HTTP response was badly formed" )
ERROR( http_not_accepted, 1519, "HTTP request not accepted" )
ERROR( checksum_failed, 1520, "A data checksum failed" )
ERROR( io_timeout, 1521, "A disk IO operation failed to complete in a timely manner" )
ERROR( file_corrupt, 1522, "A structurally corrupt data file was detected" )
ERROR( http_request_failed, 1523, "HTTP response code not received or indicated failure" )
ERROR( http_auth_failed, 1524, "HTTP request failed due to bad credentials" )
ERROR( http_bad_request_id, 1525, "HTTP response contained an unexpected X-Request-ID header" )

// 2xxx Attempt (presumably by a _client_) to do something illegal.  If an error is known to
// be internally caused, it should be 41xx
ERROR( client_invalid_operation, 2000, "Invalid API call" )
ERROR( commit_read_incomplete, 2002, "Commit with incomplete read" )
ERROR( test_specification_invalid, 2003, "Invalid test specification" )
ERROR( key_outside_legal_range, 2004, "Key outside legal range" )
ERROR( inverted_range, 2005, "Range begin key larger than end key" )
ERROR( invalid_option_value, 2006, "Option set with an invalid value" )
ERROR( invalid_option, 2007, "Option not valid in this context" )
ERROR( network_not_setup, 2008, "Action not possible before the network is configured" )
ERROR( network_already_setup, 2009, "Network can be configured only once" )
ERROR( read_version_already_set, 2010, "Transaction already has a read version set" )
ERROR( version_invalid, 2011, "Version not valid" )
ERROR( range_limits_invalid, 2012, "Range limits not valid" )
ERROR( invalid_database_name, 2013, "Database name must be 'DB'" )
ERROR( attribute_not_found, 2014, "Attribute not found" )
ERROR( future_not_set, 2015, "Future not ready" )
ERROR( future_not_error, 2016, "Future not an error" )
ERROR( used_during_commit, 2017, "Operation issued while a commit was outstanding" )
ERROR( invalid_mutation_type, 2018, "Unrecognized atomic mutation type" )
ERROR( attribute_too_large, 2019, "Attribute too large for type int" )
ERROR( transaction_invalid_version, 2020, "Transaction does not have a valid commit version" )
ERROR( no_commit_version, 2021, "Transaction is read-only and therefore does not have a commit version" )
ERROR( environment_variable_network_option_failed, 2022, "Environment variable network option could not be set" )
ERROR( transaction_read_only, 2023, "Attempted to commit a transaction specified as read-only" )
ERROR( invalid_cache_eviction_policy, 2024, "Invalid cache eviction policy, only random and lru are supported" )
ERROR( network_cannot_be_restarted, 2025, "Network can only be started once" )
ERROR( blocked_from_network_thread, 2026, "Detected a deadlock in a callback called from the network thread" )
ERROR( invalid_config_db_range_read, 2027, "Invalid configuration database range read" )
ERROR( invalid_config_db_key, 2028, "Invalid configuration database key provided" )
ERROR( invalid_config_path, 2029, "Invalid configuration path" )

ERROR( incompatible_protocol_version, 2100, "Incompatible protocol version" )
ERROR( transaction_too_large, 2101, "Transaction exceeds byte limit" )
ERROR( key_too_large, 2102, "Key length exceeds limit" )
ERROR( value_too_large, 2103, "Value length exceeds limit" )
ERROR( connection_string_invalid, 2104, "Connection string invalid" )
ERROR( address_in_use, 2105, "Local address in use" )
ERROR( invalid_local_address, 2106, "Invalid local address" )
ERROR( tls_error, 2107, "TLS error" )
ERROR( unsupported_operation, 2108, "Operation is not supported" )
ERROR( too_many_tags, 2109, "Too many tags set on transaction" )
ERROR( tag_too_long, 2110, "Tag set on transaction is too long" )
ERROR( too_many_tag_throttles, 2111, "Too many tag throttles have been created" )
ERROR( special_keys_cross_module_read, 2112, "Special key space range read crosses modules. Refer to the `special_key_space_relaxed' transaction option for more details." )
ERROR( special_keys_no_module_found, 2113, "Special key space range read does not intersect a module. Refer to the `special_key_space_relaxed' transaction option for more details." )
ERROR( special_keys_write_disabled, 2114, "Special Key space is not allowed to write by default. Refer to the `special_key_space_enable_writes` transaction option for more details." )
ERROR( special_keys_no_write_module_found, 2115, "Special key space key or keyrange in set or clear does not intersect a module" )
ERROR( special_keys_cross_module_clear, 2116, "Special key space clear crosses modules" )
ERROR( special_keys_api_failure, 2117, "Api call through special keys failed. For more information, call get on special key 0xff0xff/error_message to get a json string of the error message." )

// 2200 - errors from bindings and official APIs
ERROR( api_version_unset, 2200, "API version is not set" )
ERROR( api_version_already_set, 2201, "API version may be set only once" )
ERROR( api_version_invalid, 2202, "API version not valid" )
ERROR( api_version_not_supported, 2203, "API version not supported" )
ERROR( exact_mode_without_limits, 2210, "EXACT streaming mode requires limits, but none were given" )

ERROR( invalid_tuple_data_type, 2250, "Unrecognized data type in packed tuple")
ERROR( invalid_tuple_index, 2251, "Tuple does not have element at specified index")
ERROR( key_not_in_subspace, 2252, "Cannot unpack key that is not in subspace" )
ERROR( manual_prefixes_not_enabled, 2253, "Cannot specify a prefix unless manual prefixes are enabled" )
ERROR( prefix_in_partition, 2254, "Cannot specify a prefix in a partition" )
ERROR( cannot_open_root_directory, 2255, "Root directory cannot be opened" )
ERROR( directory_already_exists, 2256, "Directory already exists" )
ERROR( directory_does_not_exist, 2257, "Directory does not exist" )
ERROR( parent_directory_does_not_exist, 2258, "Directory's parent does not exist" )
ERROR( mismatched_layer, 2259, "Directory has already been created with a different layer string" )
ERROR( invalid_directory_layer_metadata, 2260, "Invalid directory layer metadata" )
ERROR( cannot_move_directory_between_partitions, 2261, "Directory cannot be moved between partitions" )
ERROR( cannot_use_partition_as_subspace, 2262, "Directory partition cannot be used as subspace" )
ERROR( incompatible_directory_version, 2263, "Directory layer was created with an incompatible version" )
ERROR( directory_prefix_not_empty, 2264, "Database has keys stored at the prefix chosen by the automatic prefix allocator" )
ERROR( directory_prefix_in_use, 2265, "Directory layer already has a conflicting prefix" )
ERROR( invalid_destination_directory, 2266, "Target directory is invalid" )
ERROR( cannot_modify_root_directory, 2267, "Root directory cannot be modified" )
ERROR( invalid_uuid_size, 2268, "UUID is not sixteen bytes");

// 2300 - backup and restore errors
ERROR( backup_error, 2300, "Backup error")
ERROR( restore_error, 2301, "Restore error")
ERROR( backup_duplicate, 2311, "Backup duplicate request")
ERROR( backup_unneeded, 2312, "Backup unneeded request")
ERROR( backup_bad_block_size, 2313, "Backup file block size too small")
ERROR( backup_invalid_url, 2314, "Backup Container URL invalid")
ERROR( backup_invalid_info, 2315, "Backup Container info invalid")
ERROR( backup_cannot_expire, 2316, "Cannot expire requested data from backup without violating minimum restorability")
ERROR( backup_auth_missing, 2317, "Cannot find authentication details (such as a password or secret key) for the specified Backup Container URL")
ERROR( backup_auth_unreadable, 2318, "Cannot read or parse one or more sources of authentication information for Backup Container URLs")
ERROR( backup_does_not_exist, 2319, "Backup does not exist")
ERROR( backup_not_filterable_with_key_ranges, 2320, "Backup before 6.3 cannot be filtered with key ranges")
ERROR( backup_not_overlapped_with_keys_filter, 2321, "Backup key ranges doesn't overlap with key ranges filter")
ERROR( restore_invalid_version, 2361, "Invalid restore version")
ERROR( restore_corrupted_data, 2362, "Corrupted backup data")
ERROR( restore_missing_data, 2363, "Missing backup data")
ERROR( restore_duplicate_tag, 2364, "Restore duplicate request")
ERROR( restore_unknown_tag, 2365, "Restore tag does not exist")
ERROR( restore_unknown_file_type, 2366, "Unknown backup/restore file type")
ERROR( restore_unsupported_file_version, 2367, "Unsupported backup file version")
ERROR( restore_bad_read, 2368, "Unexpected number of bytes read")
ERROR( restore_corrupted_data_padding, 2369, "Backup file has unexpected padding bytes")
ERROR( restore_destination_not_empty, 2370, "Attempted to restore into a non-empty destination database")
ERROR( restore_duplicate_uid, 2371, "Attempted to restore using a UID that had been used for an aborted restore")
ERROR( task_invalid_version, 2381, "Invalid task version")
ERROR( task_interrupted, 2382, "Task execution stopped due to timeout, abort, or completion by another worker")

ERROR( key_not_found, 2400, "Expected key is missing")
ERROR( json_malformed, 2401, "JSON string was malformed")
ERROR( json_eof_expected, 2402, "JSON string did not terminate where expected")

// 2500 - disk snapshot based backup errors
ERROR( snap_disable_tlog_pop_failed,  2500, "Disk Snapshot error")
ERROR( snap_storage_failed,  2501, "Failed to snapshot storage nodes")
ERROR( snap_tlog_failed,  2502, "Failed to snapshot TLog nodes")
ERROR( snap_coord_failed,  2503, "Failed to snapshot coordinator nodes")
ERROR( snap_enable_tlog_pop_failed,  2504, "Disk Snapshot error")
ERROR( snap_path_not_whitelisted, 2505, "Snapshot create binary path not whitelisted")
ERROR( snap_not_fully_recovered_unsupported, 2506, "Unsupported when the cluster is not fully recovered")
ERROR( snap_log_anti_quorum_unsupported, 2507, "Unsupported when log anti quorum is configured")
ERROR( snap_with_recovery_unsupported, 2508, "Cluster recovery during snapshot operation not supported")
ERROR( snap_invalid_uid_string, 2509, "The given uid string is not a 32-length hex string")

// 4xxx Internal errors (those that should be generated only by bugs) are decimal 4xxx
ERROR( unknown_error, 4000, "An unknown error occurred" )  // C++ exception not of type Error
ERROR( internal_error, 4100, "An internal error occurred" )
// clang-format on

#undef ERROR
#endif<|MERGE_RESOLUTION|>--- conflicted
+++ resolved
@@ -76,12 +76,9 @@
 ERROR( dd_cancelled, 1052, "Data distribution components cancelled")
 ERROR( dd_not_found, 1053, "Data distributor not found")
 ERROR( wrong_connection_file, 1054, "Connection file mismatch")
-<<<<<<< HEAD
-ERROR( teamid_not_found, 1055, "Team ID not found")
-=======
 ERROR( version_already_compacted, 1055, "The requested changes have been compacted away")
 ERROR( local_config_changed, 1056, "Local configuration file has changed. Restart and apply these changes" )
->>>>>>> c6a9c0a9
+ERROR( teamid_not_found, 1065, "Team ID not found")
 
 ERROR( broken_promise, 1100, "Broken promise" )
 ERROR( operation_cancelled, 1101, "Asynchronous operation cancelled" )
